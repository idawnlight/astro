--- conflicted
+++ resolved
@@ -10,12 +10,7 @@
     "astro": "astro"
   },
   "dependencies": {
-<<<<<<< HEAD
-    "@astrojs/markdoc": "^0.11.5-beta.1",
+    "@astrojs/markdoc": "0.11.5-beta.1",
     "astro": "^5.0.0-beta.4"
-=======
-    "@astrojs/markdoc": "^0.11.5",
-    "astro": "^4.16.4"
->>>>>>> 6df5bba8
   }
 }