--- conflicted
+++ resolved
@@ -9,13 +9,8 @@
     "astro": "astro"
   },
   "dependencies": {
-<<<<<<< HEAD
     "astro": "^5.0.0-beta.6",
-    "sass": "^1.80.3",
-=======
-    "astro": "^4.16.10",
     "sass": "^1.80.6",
->>>>>>> e10b03e8
     "sharp": "^0.33.3"
   }
 }