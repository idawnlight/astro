{
  "name": "@example/framework-preact",
  "type": "module",
  "version": "0.0.1",
  "private": true,
  "scripts": {
    "dev": "astro dev",
    "start": "astro dev",
    "build": "astro build",
    "preview": "astro preview",
    "astro": "astro"
  },
  "dependencies": {
    "@astrojs/preact": "^3.5.3",
    "@preact/signals": "^1.3.0",
<<<<<<< HEAD
    "astro": "^5.0.0-beta.2",
    "preact": "^10.23.2"
=======
    "astro": "^4.15.9",
    "preact": "^10.24.1"
>>>>>>> 12dae50c
  }
}<|MERGE_RESOLUTION|>--- conflicted
+++ resolved
@@ -13,12 +13,7 @@
   "dependencies": {
     "@astrojs/preact": "^3.5.3",
     "@preact/signals": "^1.3.0",
-<<<<<<< HEAD
     "astro": "^5.0.0-beta.2",
-    "preact": "^10.23.2"
-=======
-    "astro": "^4.15.9",
     "preact": "^10.24.1"
->>>>>>> 12dae50c
   }
 }