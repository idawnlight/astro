{
  "name": "@example/with-nanostores",
  "type": "module",
  "version": "0.0.1",
  "private": true,
  "scripts": {
    "dev": "astro dev",
    "start": "astro dev",
    "build": "astro build",
    "preview": "astro preview",
    "astro": "astro"
  },
  "dependencies": {
    "@astrojs/preact": "^3.5.2",
    "@nanostores/preact": "^0.5.2",
<<<<<<< HEAD
    "astro": "^5.0.0-alpha.1",
    "nanostores": "^0.11.2",
=======
    "astro": "^4.14.6",
    "nanostores": "^0.11.3",
>>>>>>> 26893f9a
    "preact": "^10.23.2"
  }
}<|MERGE_RESOLUTION|>--- conflicted
+++ resolved
@@ -13,13 +13,8 @@
   "dependencies": {
     "@astrojs/preact": "^3.5.2",
     "@nanostores/preact": "^0.5.2",
-<<<<<<< HEAD
     "astro": "^5.0.0-alpha.1",
     "nanostores": "^0.11.2",
-=======
-    "astro": "^4.14.6",
-    "nanostores": "^0.11.3",
->>>>>>> 26893f9a
     "preact": "^10.23.2"
   }
 }