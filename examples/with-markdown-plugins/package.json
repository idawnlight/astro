{
  "name": "@example/with-markdown-plugins",
  "type": "module",
  "version": "0.0.2",
  "private": true,
  "scripts": {
    "dev": "astro dev",
    "start": "astro dev",
    "build": "astro build",
    "preview": "astro preview",
    "astro": "astro"
  },
  "dependencies": {
    "@astrojs/markdown-remark": "^3.5.0",
<<<<<<< HEAD
    "astro": "^3.5.5",
    "hast-util-select": "^6.0.2",
    "rehype-autolink-headings": "^7.1.0",
    "rehype-slug": "^6.0.0",
=======
    "astro": "^3.6.0",
    "hast-util-select": "^5.0.5",
    "rehype-autolink-headings": "^6.1.1",
    "rehype-slug": "^5.1.0",
>>>>>>> 4d1274c4
    "rehype-toc": "^3.0.2",
    "remark-code-titles": "^0.1.2"
  }
}<|MERGE_RESOLUTION|>--- conflicted
+++ resolved
@@ -12,17 +12,10 @@
   },
   "dependencies": {
     "@astrojs/markdown-remark": "^3.5.0",
-<<<<<<< HEAD
-    "astro": "^3.5.5",
+    "astro": "^3.6.0",
     "hast-util-select": "^6.0.2",
     "rehype-autolink-headings": "^7.1.0",
     "rehype-slug": "^6.0.0",
-=======
-    "astro": "^3.6.0",
-    "hast-util-select": "^5.0.5",
-    "rehype-autolink-headings": "^6.1.1",
-    "rehype-slug": "^5.1.0",
->>>>>>> 4d1274c4
     "rehype-toc": "^3.0.2",
     "remark-code-titles": "^0.1.2"
   }
