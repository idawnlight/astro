--- conflicted
+++ resolved
@@ -46,13 +46,8 @@
 			base: '/search',
 			trailingSlash: 'never',
 		});
-<<<<<<< HEAD
-		const manifest = await createRouteManifest({
-			cwd: fileURLToPath(root),
-=======
-		const manifest = createRouteManifest({
-			cwd: fixture.path,
->>>>>>> 6df5bba8
+		const manifest = await createRouteManifest({
+			cwd: fixture.path,
 			settings,
 		});
 		const [{ pattern }] = manifest.routes;
@@ -61,22 +56,12 @@
 	});
 
 	it('endpoint routes are sorted before page routes', async () => {
-<<<<<<< HEAD
-		const fs = createFs(
-			{
-				'/src/pages/[contact].astro': `<h1>test</h1>`,
-				'/src/pages/[contact].ts': `<h1>test</h1>`,
-				'/src/entrypoint.astro': `<h1>test</h1>`,
-				'/src/entrypoint.ts': `<h1>test</h1>`,
-			},
-			root,
-		);
-=======
 		const fixture = await createFixture({
 			'/src/pages/[contact].astro': `<h1>test</h1>`,
 			'/src/pages/[contact].ts': `<h1>test</h1>`,
-		});
->>>>>>> 6df5bba8
+			'/src/entrypoint.astro': `<h1>test</h1>`,
+			'/src/entrypoint.ts': `<h1>test</h1>`,
+		});
 		const settings = await createBasicSettings({
 			root: fixture.path,
 			base: '/search',
@@ -94,13 +79,8 @@
 			},
 		];
 
-<<<<<<< HEAD
-		const manifest = await createRouteManifest({
-			cwd: fileURLToPath(root),
-=======
-		const manifest = createRouteManifest({
-			cwd: fixture.path,
->>>>>>> 6df5bba8
+		const manifest = await createRouteManifest({
+			cwd: fixture.path,
 			settings,
 		});
 
@@ -138,13 +118,8 @@
 			trailingSlash: 'never',
 		});
 
-<<<<<<< HEAD
-		const manifest = await createRouteManifest({
-			cwd: fileURLToPath(root),
-=======
-		const manifest = createRouteManifest({
-			cwd: fixture.path,
->>>>>>> 6df5bba8
+		const manifest = await createRouteManifest({
+			cwd: fixture.path,
 			settings,
 		});
 
@@ -176,13 +151,8 @@
 			trailingSlash: 'never',
 		});
 
-<<<<<<< HEAD
-		const manifest = await createRouteManifest({
-			cwd: fileURLToPath(root),
-=======
-		const manifest = createRouteManifest({
-			cwd: fixture.path,
->>>>>>> 6df5bba8
+		const manifest = await createRouteManifest({
+			cwd: fixture.path,
 			settings,
 		});
 
@@ -223,13 +193,8 @@
 			trailingSlash: 'never',
 		});
 
-<<<<<<< HEAD
-		const manifest = await createRouteManifest({
-			cwd: fileURLToPath(root),
-=======
-		const manifest = createRouteManifest({
-			cwd: fixture.path,
->>>>>>> 6df5bba8
+		const manifest = await createRouteManifest({
+			cwd: fixture.path,
 			settings,
 		});
 
@@ -264,71 +229,12 @@
 		]);
 	});
 
-<<<<<<< HEAD
 	it('injected routes are sorted alongside filesystem routes', async () => {
-		const fs = createFs(
-			{
-				'/src/pages/index.astro': `<h1>test</h1>`,
-				'/src/pages/blog/[...slug].astro': `<h1>test</h1>`,
-				'/src/entrypoint.astro': `<h1>test</h1>`,
-			},
-			root,
-		);
-=======
-	it('injected routes are sorted in legacy mode above filesystem routes', async () => {
 		const fixture = await createFixture({
 			'/src/pages/index.astro': `<h1>test</h1>`,
 			'/src/pages/blog/[...slug].astro': `<h1>test</h1>`,
-		});
-		const settings = await createBasicSettings({
-			root: fixture.path,
-			output: 'server',
-			base: '/search',
-			trailingSlash: 'never',
-		});
-
-		settings.injectedRoutes = [
-			{
-				pattern: '/contributing',
-				entrypoint: '@lib/legacy/static.astro',
-			},
-			{
-				pattern: '/[...slug]',
-				entrypoint: '@lib/legacy/dynamic.astro',
-			},
-		];
-
-		const manifest = createRouteManifest({
-			cwd: fixture.path,
-			settings,
-		});
-
-		assert.deepEqual(getManifestRoutes(manifest), [
-			{
-				route: '/contributing',
-				type: 'page',
-			},
-			{
-				route: '/[...slug]',
-				type: 'page',
-			},
-			{
-				route: '/blog/[...slug]',
-				type: 'page',
-			},
-			{
-				route: '/',
-				type: 'page',
-			},
-		]);
-	});
-
-	it('injected routes are sorted alongside filesystem routes', async () => {
-		const fixture = await createFixture({
-			'/src/pages/index.astro': `<h1>test</h1>`,
-			'/src/pages/blog/[...slug].astro': `<h1>test</h1>`,
-		});
->>>>>>> 6df5bba8
+			'/src/entrypoint.astro': `<h1>test</h1>`,
+		});
 		const settings = await createBasicSettings({
 			root: fixture.path,
 			output: 'server',
@@ -348,13 +254,8 @@
 			},
 		];
 
-<<<<<<< HEAD
-		const manifest = await createRouteManifest({
-			cwd: fileURLToPath(root),
-=======
-		const manifest = createRouteManifest({
-			cwd: fixture.path,
->>>>>>> 6df5bba8
+		const manifest = await createRouteManifest({
+			cwd: fixture.path,
 			settings,
 		});
 
@@ -378,52 +279,6 @@
 		]);
 	});
 
-<<<<<<< HEAD
-=======
-	it('redirects are sorted in legacy mode below the filesystem routes', async () => {
-		const fixture = await createFixture({
-			'/src/pages/index.astro': `<h1>test</h1>`,
-			'/src/pages/blog/contributing.astro': `<h1>test</h1>`,
-		});
-		const settings = await createBasicSettings({
-			root: fixture.path,
-			output: 'server',
-			base: '/search',
-			trailingSlash: 'never',
-			redirects: {
-				'/blog/[...slug]': '/',
-				'/blog/about': {
-					status: 302,
-					destination: '/another',
-				},
-			},
-		});
-		const manifest = createRouteManifest({
-			cwd: fixture.path,
-			settings,
-		});
-
-		assert.deepEqual(getManifestRoutes(manifest), [
-			{
-				route: '/blog/contributing',
-				type: 'page',
-			},
-			{
-				route: '/',
-				type: 'page',
-			},
-			{
-				route: '/blog/about',
-				type: 'redirect',
-			},
-			{
-				route: '/blog/[...slug]',
-				type: 'redirect',
-			},
-		]);
-	});
-
->>>>>>> 6df5bba8
 	it('redirects are sorted alongside the filesystem routes', async () => {
 		const fixture = await createFixture({
 			'/src/pages/index.astro': `<h1>test</h1>`,
@@ -445,13 +300,8 @@
 				},
 			},
 		});
-<<<<<<< HEAD
-		const manifest = await createRouteManifest({
-			cwd: fileURLToPath(root),
-=======
-		const manifest = createRouteManifest({
-			cwd: fixture.path,
->>>>>>> 6df5bba8
+		const manifest = await createRouteManifest({
+			cwd: fixture.path,
 			settings,
 		});
 
@@ -476,19 +326,10 @@
 	});
 
 	it('report colliding static routes', async () => {
-<<<<<<< HEAD
-		const fs = createFs(
-			{
-				'/src/pages/contributing.astro': `<h1>test</h1>`,
-				'/src/entrypoint.astro': `<h1>test</h1>`,
-			},
-			root,
-		);
-=======
 		const fixture = await createFixture({
 			'/src/pages/contributing.astro': `<h1>test</h1>`,
-		});
->>>>>>> 6df5bba8
+			'/src/entrypoint.astro': `<h1>test</h1>`,
+		});
 		const settings = await createBasicSettings({
 			root: fixture.path,
 			output: 'server',
@@ -570,21 +411,11 @@
 	});
 
 	it('should concatenate each part of the segment. issues#10122', async () => {
-<<<<<<< HEAD
-		const fs = createFs(
-			{
-				'/src/pages/a-[b].astro': `<h1>test</h1>`,
-				'/src/pages/blog/a-[b].233.ts': ``,
-				'/src/entrypoint.astro': `<h1>test</h1>`,
-			},
-			root,
-		);
-=======
 		const fixture = await createFixture({
 			'/src/pages/a-[b].astro': `<h1>test</h1>`,
 			'/src/pages/blog/a-[b].233.ts': ``,
-		});
->>>>>>> 6df5bba8
+			'/src/entrypoint.astro': `<h1>test</h1>`,
+		});
 
 		const settings = await createBasicSettings({
 			root: fixture.path,
@@ -604,13 +435,8 @@
 			},
 		];
 
-<<<<<<< HEAD
-		const manifest = await createRouteManifest({
-			cwd: fileURLToPath(root),
-=======
-		const manifest = createRouteManifest({
-			cwd: fixture.path,
->>>>>>> 6df5bba8
+		const manifest = await createRouteManifest({
+			cwd: fixture.path,
 			settings,
 		});
 
