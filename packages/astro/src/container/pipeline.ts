--- conflicted
+++ resolved
@@ -7,17 +7,11 @@
 } from '../@types/astro.js';
 import { type HeadElements, Pipeline } from '../core/base-pipeline.js';
 import type { SinglePageBuiltModule } from '../core/build/types.js';
-import { RouteNotFound } from '../core/errors/errors-data.js';
-import { AstroError } from '../core/errors/index.js';
 import {
 	createModuleScriptElement,
 	createStylesheetElementSet,
 } from '../core/render/ssr-element.js';
-<<<<<<< HEAD
-=======
-import { DEFAULT_404_ROUTE } from '../core/routing/astro-designed-error-pages.js';
 import { findRouteToRewrite } from '../core/routing/rewrite.js';
->>>>>>> ae3b0968
 
 export class ContainerPipeline extends Pipeline {
 	/**
