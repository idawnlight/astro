--- conflicted
+++ resolved
@@ -130,12 +130,8 @@
 		i18n: manifest?.i18n,
 		checkOrigin: false,
 		middleware: manifest?.middleware ?? middleware ?? defaultMiddleware,
-<<<<<<< HEAD
 		envGetSecretEnabled: false,
-=======
-		experimentalEnvGetSecretEnabled: false,
 		key: createKey(),
->>>>>>> e853526c
 	};
 }
 
