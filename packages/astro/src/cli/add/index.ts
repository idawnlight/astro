--- conflicted
+++ resolved
@@ -9,11 +9,7 @@
 import preferredPM from 'preferred-pm';
 import prompts from 'prompts';
 import maxSatisfying from 'semver/ranges/max-satisfying.js';
-<<<<<<< HEAD
-import { exec } from 'tinyexec';
 import yoctoSpinner from 'yocto-spinner';
-=======
->>>>>>> e10b03e8
 import {
 	loadTSConfig,
 	resolveConfig,
