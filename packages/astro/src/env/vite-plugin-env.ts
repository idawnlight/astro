--- conflicted
+++ resolved
@@ -27,21 +27,12 @@
 		name: 'astro-env-plugin',
 		enforce: 'pre',
 		buildStart() {
-<<<<<<< HEAD
 			const loadedEnv = loadEnv(mode, fileURLToPath(settings.config.root), '');
-			(globalThis as any)[ENV_SYMBOL] = loadedEnv;
-=======
-			const loadedEnv = loadEnv(
-				mode === 'dev' ? 'development' : 'production',
-				fileURLToPath(settings.config.root),
-				'',
-			);
 			for (const [key, value] of Object.entries(loadedEnv)) {
 				if (value !== undefined) {
 					process.env[key] = value;
 				}
 			}
->>>>>>> e10b03e8
 
 			const validatedVariables = validatePublicVariables({
 				schema,
