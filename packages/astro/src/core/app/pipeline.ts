import type {
	ComponentInstance,
<<<<<<< HEAD
	ManifestData,
=======
>>>>>>> 56f22749
	ReroutePayload,
	RouteData,
	SSRElement,
	SSRResult,
} from '../../@types/astro.js';
import { Pipeline } from '../base-pipeline.js';
import { createModuleScriptElement, createStylesheetElementSet } from '../render/ssr-element.js';
import type { SinglePageBuiltModule } from '../build/types.js';
import { DEFAULT_404_COMPONENT } from '../constants.js';
import { RedirectSinglePageBuiltModule } from '../redirects/index.js';

export class AppPipeline extends Pipeline {
	#manifestData: ManifestData | undefined;

	static create(
		manifestData: ManifestData,
		{
			logger,
			manifest,
			mode,
			renderers,
			resolve,
			serverLike,
			streaming,
		}: Pick<
			AppPipeline,
			'logger' | 'manifest' | 'mode' | 'renderers' | 'resolve' | 'serverLike' | 'streaming'
		>
	) {
		const pipeline = new AppPipeline(
			logger,
			manifest,
			mode,
			renderers,
			resolve,
			serverLike,
			streaming
		);
		pipeline.#manifestData = manifestData;
		return pipeline;
	}

	headElements(routeData: RouteData): Pick<SSRResult, 'scripts' | 'styles' | 'links'> {
		const routeInfo = this.manifest.routes.find((route) => route.routeData === routeData);
		// may be used in the future for handling rel=modulepreload, rel=icon, rel=manifest etc.
		const links = new Set<never>();
		const scripts = new Set<SSRElement>();
		const styles = createStylesheetElementSet(routeInfo?.styles ?? []);

		for (const script of routeInfo?.scripts ?? []) {
			if ('stage' in script) {
				if (script.stage === 'head-inline') {
					scripts.add({
						props: {},
						children: script.children,
					});
				}
			} else {
				scripts.add(createModuleScriptElement(script));
			}
		}
		return { links, styles, scripts };
	}

	componentMetadata() {}
<<<<<<< HEAD
	async getComponentByRoute(routeData: RouteData): Promise<ComponentInstance> {
		const module = await this.getModuleForRoute(routeData);
		return module.page();
	}

	async tryReroute(payload: ReroutePayload): Promise<[RouteData, ComponentInstance]> {
		let foundRoute;

		for (const route of this.#manifestData!.routes) {
			if (payload instanceof URL) {
				if (route.pattern.test(payload.pathname)) {
					foundRoute = route;
					break;
				}
			} else if (payload instanceof Request) {
				const url = new URL(payload.url);
				if (route.pattern.test(url.pathname)) {
					foundRoute = route;
					break;
				}
			} else {
				if (route.pattern.test(decodeURI(payload))) {
					foundRoute = route;
					break;
				}
			}
		}

		if (foundRoute) {
			const componentInstance = await this.getComponentByRoute(foundRoute);
			return [foundRoute, componentInstance];
		} else {
			// TODO: handle error properly
			throw new Error('Route not found');
		}
	}

	async getModuleForRoute(route: RouteData): Promise<SinglePageBuiltModule> {
		if (route.component === DEFAULT_404_COMPONENT) {
			return {
				page: async () =>
					({ default: () => new Response(null, { status: 404 }) }) as ComponentInstance,
				renderers: [],
			};
		}
		if (route.type === 'redirect') {
			return RedirectSinglePageBuiltModule;
		} else {
			if (this.manifest.pageMap) {
				const importComponentInstance = this.manifest.pageMap.get(route.component);
				if (!importComponentInstance) {
					throw new Error(
						`Unexpectedly unable to find a component instance for route ${route.route}`
					);
				}
				return await importComponentInstance();
			} else if (this.manifest.pageModule) {
				return this.manifest.pageModule;
			} else {
				throw new Error(
					"Astro couldn't find the correct page to render, probably because it wasn't correctly mapped for SSR usage. This is an internal error, please file an issue."
				);
			}
		}
=======
	getComponentByRoute(_routeData: RouteData): Promise<ComponentInstance> {
		throw new Error('unimplemented');
	}

	tryReroute(_reroutePayload: ReroutePayload): Promise<[RouteData, ComponentInstance]> {
		throw new Error('unimplemented');
>>>>>>> 56f22749
	}
}<|MERGE_RESOLUTION|>--- conflicted
+++ resolved
@@ -1,19 +1,11 @@
 import type {
-	ComponentInstance,
-<<<<<<< HEAD
 	ManifestData,
-=======
->>>>>>> 56f22749
-	ReroutePayload,
 	RouteData,
 	SSRElement,
 	SSRResult,
 } from '../../@types/astro.js';
 import { Pipeline } from '../base-pipeline.js';
 import { createModuleScriptElement, createStylesheetElementSet } from '../render/ssr-element.js';
-import type { SinglePageBuiltModule } from '../build/types.js';
-import { DEFAULT_404_COMPONENT } from '../constants.js';
-import { RedirectSinglePageBuiltModule } from '../redirects/index.js';
 
 export class AppPipeline extends Pipeline {
 	#manifestData: ManifestData | undefined;
@@ -69,7 +61,6 @@
 	}
 
 	componentMetadata() {}
-<<<<<<< HEAD
 	async getComponentByRoute(routeData: RouteData): Promise<ComponentInstance> {
 		const module = await this.getModuleForRoute(routeData);
 		return module.page();
@@ -134,13 +125,5 @@
 				);
 			}
 		}
-=======
-	getComponentByRoute(_routeData: RouteData): Promise<ComponentInstance> {
-		throw new Error('unimplemented');
-	}
-
-	tryReroute(_reroutePayload: ReroutePayload): Promise<[RouteData, ComponentInstance]> {
-		throw new Error('unimplemented');
->>>>>>> 56f22749
 	}
 }