--- conflicted
+++ resolved
@@ -1,12 +1,7 @@
 import type { RoutingStrategies } from '../../i18n/utils.js';
 import type { ComponentInstance, SerializedRouteData } from '../../types/astro.js';
-<<<<<<< HEAD
-import type { MiddlewareHandler } from '../../types/public/common.js';
+import type { AstroMiddlewareInstance } from '../../types/public/common.js';
 import type { AstroConfig, Locales } from '../../types/public/config.js';
-=======
-import type { AstroMiddlewareInstance } from '../../types/public/common.js';
-import type { Locales } from '../../types/public/config.js';
->>>>>>> 7968eabc
 import type {
 	RouteData,
 	SSRComponentMetadata,
