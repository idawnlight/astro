import { normalizeTheLocale } from '../../i18n/index.js';
import type { ManifestData } from '../../types/astro.js';
import type { RouteData, SSRManifest } from '../../types/public/internal.js';
import {
	REROUTABLE_STATUS_CODES,
	REROUTE_DIRECTIVE_HEADER,
	clientAddressSymbol,
	clientLocalsSymbol,
	responseSentSymbol,
} from '../constants.js';
import { getSetCookiesFromResponse } from '../cookies/index.js';
import { AstroError, AstroErrorData } from '../errors/index.js';
import { consoleLogDestination } from '../logger/console.js';
import { AstroIntegrationLogger, Logger } from '../logger/core.js';
import { NOOP_MIDDLEWARE_FN } from '../middleware/noop-middleware.js';
import {
	appendForwardSlash,
	joinPaths,
	prependForwardSlash,
	removeTrailingForwardSlash,
} from '../path.js';
import { RenderContext } from '../render-context.js';
import { createAssetLink } from '../render/ssr-element.js';
import { createDefaultRoutes, injectDefaultRoutes } from '../routing/default.js';
import { matchRoute } from '../routing/match.js';
<<<<<<< HEAD
import { validateRouteTrailingSlash } from '../routing/trailing-slash.js';
import { createOriginCheckMiddleware } from './middlewares.js';
=======
>>>>>>> 7968eabc
import { AppPipeline } from './pipeline.js';

export { deserializeManifest } from './common.js';

export interface RenderOptions {
	/**
	 * Whether to automatically add all cookies written by `Astro.cookie.set()` to the response headers.
	 *
	 * When set to `true`, they will be added to the `Set-Cookie` header as comma-separated key=value pairs. You can use the standard `response.headers.getSetCookie()` API to read them individually.
	 *
	 * When set to `false`, the cookies will only be available from `App.getSetCookieFromResponse(response)`.
	 *
	 * @default {false}
	 */
	addCookieHeader?: boolean;

	/**
	 * The client IP address that will be made available as `Astro.clientAddress` in pages, and as `ctx.clientAddress` in API routes and middleware.
	 *
	 * Default: `request[Symbol.for("astro.clientAddress")]`
	 */
	clientAddress?: string;

	/**
	 * The mutable object that will be made available as `Astro.locals` in pages, and as `ctx.locals` in API routes and middleware.
	 */
	locals?: object;

	/**
	 * **Advanced API**: you probably do not need to use this.
	 *
	 * Default: `app.match(request)`
	 */
	routeData?: RouteData;
}

export interface RenderErrorOptions {
	locals?: App.Locals;
	routeData?: RouteData;
	response?: Response;
	status: 404 | 500;
	/**
	 * Whether to skip middleware while rendering the error page. Defaults to false.
	 */
	skipMiddleware?: boolean;
	/**
	 * Allows passing an error to 500.astro. It will be available through `Astro.props.error`.
	 */
	error?: unknown;
}

export class App {
	#manifest: SSRManifest;
	#manifestData: ManifestData;
	#logger = new Logger({
		dest: consoleLogDestination,
		level: 'info',
	});
	#baseWithoutTrailingSlash: string;
	#pipeline: AppPipeline;
	#adapterLogger: AstroIntegrationLogger;
	#renderOptionsDeprecationWarningShown = false;

	constructor(manifest: SSRManifest, streaming = true) {
		this.#manifest = manifest;
		this.#manifestData = injectDefaultRoutes({
			routes: manifest.routes.map((route) => route.routeData),
		});
		this.#baseWithoutTrailingSlash = removeTrailingForwardSlash(this.#manifest.base);
		this.#pipeline = this.#createPipeline(this.#manifestData, streaming);
		this.#adapterLogger = new AstroIntegrationLogger(
			this.#logger.options,
			this.#manifest.adapterName,
		);
	}

	getAdapterLogger(): AstroIntegrationLogger {
		return this.#adapterLogger;
	}

	/**
	 * Creates a pipeline by reading the stored manifest
	 *
	 * @param manifestData
	 * @param streaming
	 * @private
	 */
	#createPipeline(manifestData: ManifestData, streaming = false) {
		return AppPipeline.create(manifestData, {
			logger: this.#logger,
			manifest: this.#manifest,
			mode: 'production',
			renderers: this.#manifest.renderers,
			defaultRoutes: createDefaultRoutes(this.#manifest),
			resolve: async (specifier: string) => {
				if (!(specifier in this.#manifest.entryModules)) {
					throw new Error(`Unable to resolve [${specifier}]`);
				}
				const bundlePath = this.#manifest.entryModules[specifier];
				switch (true) {
					case bundlePath.startsWith('data:'):
					case bundlePath.length === 0: {
						return bundlePath;
					}
					default: {
						return createAssetLink(bundlePath, this.#manifest.base, this.#manifest.assetsPrefix);
					}
				}
			},
			serverLike: true,
			streaming,
		});
	}

	set setManifestData(newManifestData: ManifestData) {
		this.#manifestData = newManifestData;
	}

	removeBase(pathname: string) {
		if (pathname.startsWith(this.#manifest.base)) {
			return pathname.slice(this.#baseWithoutTrailingSlash.length + 1);
		}
		return pathname;
	}

	#getPathnameFromRequest(request: Request): string {
		const url = new URL(request.url);
		const pathname = prependForwardSlash(this.removeBase(url.pathname));
		return pathname;
	}

	match(request: Request): RouteData | undefined {
		const url = new URL(request.url);
		// ignore requests matching public assets
		if (this.#manifest.assets.has(url.pathname)) return undefined;
		let pathname = this.#computePathnameFromDomain(request);
		if (!pathname) {
			pathname = prependForwardSlash(this.removeBase(url.pathname));
		}
		let routeData = matchRoute(pathname, this.#manifestData);

		// missing routes fall-through, pre rendered are handled by static layer
		if (!routeData || routeData.prerender) return undefined;
		return routeData;
	}

	#computePathnameFromDomain(request: Request): string | undefined {
		let pathname: string | undefined = undefined;
		const url = new URL(request.url);

		if (
			this.#manifest.i18n &&
			(this.#manifest.i18n.strategy === 'domains-prefix-always' ||
				this.#manifest.i18n.strategy === 'domains-prefix-other-locales' ||
				this.#manifest.i18n.strategy === 'domains-prefix-always-no-redirect')
		) {
			// https://developer.mozilla.org/en-US/docs/Web/HTTP/Headers/X-Forwarded-Host
			let host = request.headers.get('X-Forwarded-Host');
			// https://developer.mozilla.org/en-US/docs/Web/HTTP/Headers/X-Forwarded-Proto
			let protocol = request.headers.get('X-Forwarded-Proto');
			if (protocol) {
				// this header doesn't have a colon at the end, so we add to be in line with URL#protocol, which does have it
				protocol = protocol + ':';
			} else {
				// we fall back to the protocol of the request
				protocol = url.protocol;
			}
			if (!host) {
				// https://developer.mozilla.org/en-US/docs/Web/HTTP/Headers/Host
				host = request.headers.get('Host');
			}
			// If we don't have a host and a protocol, it's impossible to proceed
			if (host && protocol) {
				// The header might have a port in their name, so we remove it
				host = host.split(':')[0];
				try {
					let locale;
					const hostAsUrl = new URL(`${protocol}//${host}`);
					for (const [domainKey, localeValue] of Object.entries(
						this.#manifest.i18n.domainLookupTable,
					)) {
						// This operation should be safe because we force the protocol via zod inside the configuration
						// If not, then it means that the manifest was tampered
						const domainKeyAsUrl = new URL(domainKey);

						if (
							hostAsUrl.host === domainKeyAsUrl.host &&
							hostAsUrl.protocol === domainKeyAsUrl.protocol
						) {
							locale = localeValue;
							break;
						}
					}

					if (locale) {
						pathname = prependForwardSlash(
							joinPaths(normalizeTheLocale(locale), this.removeBase(url.pathname)),
						);
						if (url.pathname.endsWith('/')) {
							pathname = appendForwardSlash(pathname);
						}
					}
				} catch (e: any) {
					this.#logger.error(
						'router',
						`Astro tried to parse ${protocol}//${host} as an URL, but it threw a parsing error. Check the X-Forwarded-Host and X-Forwarded-Proto headers.`,
					);
					this.#logger.error('router', `Error: ${e}`);
				}
			}
		}
		return pathname;
	}

	async render(request: Request, renderOptions?: RenderOptions): Promise<Response> {
		let routeData: RouteData | undefined;
		let locals: object | undefined;
		let clientAddress: string | undefined;
		let addCookieHeader: boolean | undefined;

		addCookieHeader = renderOptions?.addCookieHeader;
		clientAddress = renderOptions?.clientAddress;
		routeData = renderOptions?.routeData;
		locals = renderOptions?.locals;

		if (routeData) {
			this.#logger.debug(
				'router',
				'The adapter ' + this.#manifest.adapterName + ' provided a custom RouteData for ',
				request.url,
			);
			this.#logger.debug('router', 'RouteData:\n' + routeData);
		}
		if (locals) {
			if (typeof locals !== 'object') {
				const error = new AstroError(AstroErrorData.LocalsNotAnObject);
				this.#logger.error(null, error.stack!);
				return this.#renderError(request, { status: 500, error });
			}
			Reflect.set(request, clientLocalsSymbol, locals);
		}
		if (clientAddress) {
			Reflect.set(request, clientAddressSymbol, clientAddress);
		}
		if (!routeData) {
			routeData = this.match(request);
			this.#logger.debug('router', 'Astro matched the following route for ' + request.url);
			this.#logger.debug('router', 'RouteData:\n' + routeData);
		}
		if (!routeData) {
			this.#logger.debug('router', "Astro hasn't found routes that match " + request.url);
			this.#logger.debug('router', "Here's the available routes:\n", this.#manifestData);
			return this.#renderError(request, { locals, status: 404 });
		}

		const trailingSlashValidation = validateRouteTrailingSlash({
			routeData,
			url: request.url,
			base: this.#baseWithoutTrailingSlash,
			trailingSlash: this.#manifest.trailingSlash,
		});
		if (!trailingSlashValidation.valid) {
			return new Response(null, {
				status: 308, // 308 instead of 301 to preserve the request method
				headers: {
					Location: trailingSlashValidation.redirectUrl,
				},
			});
		}

		const pathname = this.#getPathnameFromRequest(request);
		const defaultStatus = this.#getDefaultStatusCode(routeData, pathname);

		let response;
		try {
			// Load route module. We also catch its error here if it fails on initialization
			const mod = await this.#pipeline.getModuleForRoute(routeData);

			const renderContext = await RenderContext.create({
				pipeline: this.#pipeline,
				locals,
				pathname,
				request,
				routeData,
				status: defaultStatus,
			});
			response = await renderContext.render(await mod.page());
		} catch (err: any) {
			this.#logger.error(null, err.stack || err.message || String(err));
			return this.#renderError(request, { locals, status: 500, error: err });
		}

		if (
			REROUTABLE_STATUS_CODES.includes(response.status) &&
			response.headers.get(REROUTE_DIRECTIVE_HEADER) !== 'no'
		) {
			return this.#renderError(request, {
				locals,
				response,
				status: response.status as 404 | 500,
				// We don't have an error to report here. Passing null means we pass nothing intentionally
				// while undefined means there's no error
				error: response.status === 500 ? null : undefined,
			});
		}

		// We remove internally-used header before we send the response to the user agent.
		if (response.headers.has(REROUTE_DIRECTIVE_HEADER)) {
			response.headers.delete(REROUTE_DIRECTIVE_HEADER);
		}

		if (addCookieHeader) {
			for (const setCookieHeaderValue of App.getSetCookieFromResponse(response)) {
				response.headers.append('set-cookie', setCookieHeaderValue);
			}
		}

		Reflect.set(response, responseSentSymbol, true);
		return response;
	}

	setCookieHeaders(response: Response) {
		return getSetCookiesFromResponse(response);
	}

	/**
	 * Reads all the cookies written by `Astro.cookie.set()` onto the passed response.
	 * For example,
	 * ```ts
	 * for (const cookie_ of App.getSetCookieFromResponse(response)) {
	 *     const cookie: string = cookie_
	 * }
	 * ```
	 * @param response The response to read cookies from.
	 * @returns An iterator that yields key-value pairs as equal-sign-separated strings.
	 */
	static getSetCookieFromResponse = getSetCookiesFromResponse;

	/**
	 * If it is a known error code, try sending the according page (e.g. 404.astro / 500.astro).
	 * This also handles pre-rendered /404 or /500 routes
	 */
	async #renderError(
		request: Request,
		{
			locals,
			status,
			response: originalResponse,
			skipMiddleware = false,
			error,
		}: RenderErrorOptions,
	): Promise<Response> {
		const errorRoutePath = `/${status}${this.#manifest.trailingSlash.page === 'always' ? '/' : ''}`;
		const errorRouteData = matchRoute(errorRoutePath, this.#manifestData);
		const url = new URL(request.url);
		if (errorRouteData) {
			if (errorRouteData.prerender) {
				const maybeDotHtml = errorRouteData.route.endsWith(`/${status}`) ? '.html' : '';
				const statusURL = new URL(
					`${this.#baseWithoutTrailingSlash}/${status}${maybeDotHtml}`,
					url,
				);
				if (statusURL.toString() !== request.url) {
					const response = await fetch(statusURL.toString());

					// response for /404.html and 500.html is 200, which is not meaningful
					// so we create an override
					const override = { status };

					return this.#mergeResponses(response, originalResponse, override);
				}
			}
			const mod = await this.#pipeline.getModuleForRoute(errorRouteData);
			try {
				const renderContext = await RenderContext.create({
					locals,
					pipeline: this.#pipeline,
					middleware: skipMiddleware ? NOOP_MIDDLEWARE_FN : undefined,
					pathname: this.#getPathnameFromRequest(request),
					request,
					routeData: errorRouteData,
					status,
					props: { error },
				});
				const response = await renderContext.render(await mod.page());
				return this.#mergeResponses(response, originalResponse);
			} catch {
				// Middleware may be the cause of the error, so we try rendering 404/500.astro without it.
				if (skipMiddleware === false) {
					return this.#renderError(request, {
						locals,
						status,
						response: originalResponse,
						skipMiddleware: true,
					});
				}
			}
		}

		const response = this.#mergeResponses(new Response(null, { status }), originalResponse);
		Reflect.set(response, responseSentSymbol, true);
		return response;
	}

	#mergeResponses(
		newResponse: Response,
		originalResponse?: Response,
		override?: { status: 404 | 500 },
	) {
		if (!originalResponse) {
			if (override !== undefined) {
				return new Response(newResponse.body, {
					status: override.status,
					statusText: newResponse.statusText,
					headers: newResponse.headers,
				});
			}
			return newResponse;
		}

		// If the new response did not have a meaningful status, an override may have been provided
		// If the original status was 200 (default), override it with the new status (probably 404 or 500)
		// Otherwise, the user set a specific status while rendering and we should respect that one
		const status = override?.status
			? override.status
			: originalResponse.status === 200
				? newResponse.status
				: originalResponse.status;

		try {
			// this function could throw an error...
			originalResponse.headers.delete('Content-type');
		} catch {}
		return new Response(newResponse.body, {
			status,
			statusText: status === 200 ? newResponse.statusText : originalResponse.statusText,
			// If you're looking at here for possible bugs, it means that it's not a bug.
			// With the middleware, users can meddle with headers, and we should pass to the 404/500.
			// If users see something weird, it's because they are setting some headers they should not.
			//
			// Although, we don't want it to replace the content-type, because the error page must return `text/html`
			headers: new Headers([
				...Array.from(newResponse.headers),
				...Array.from(originalResponse.headers),
			]),
		});
	}

	#getDefaultStatusCode(routeData: RouteData, pathname: string): number {
		if (!routeData.pattern.test(pathname)) {
			for (const fallbackRoute of routeData.fallbackRoutes) {
				if (fallbackRoute.pattern.test(pathname)) {
					return 302;
				}
			}
		}
		const route = removeTrailingForwardSlash(routeData.route);
		if (route.endsWith('/404')) return 404;
		if (route.endsWith('/500')) return 500;
		return 200;
	}
}<|MERGE_RESOLUTION|>--- conflicted
+++ resolved
@@ -23,11 +23,7 @@
 import { createAssetLink } from '../render/ssr-element.js';
 import { createDefaultRoutes, injectDefaultRoutes } from '../routing/default.js';
 import { matchRoute } from '../routing/match.js';
-<<<<<<< HEAD
 import { validateRouteTrailingSlash } from '../routing/trailing-slash.js';
-import { createOriginCheckMiddleware } from './middlewares.js';
-=======
->>>>>>> 7968eabc
 import { AppPipeline } from './pipeline.js';
 
 export { deserializeManifest } from './common.js';
