import type {
	APIContext,
	AstroGlobal,
	AstroGlobalPartial,
	ComponentInstance,
	MiddlewareHandler,
	MiddlewareNext,
	ReroutePayload,
	RouteData,
	SSRResult,
} from '../@types/astro.js';
import {
	computeCurrentLocale,
	computePreferredLocale,
	computePreferredLocaleList,
} from '../i18n/utils.js';
import { renderEndpoint } from '../runtime/server/endpoint.js';
import { renderPage } from '../runtime/server/index.js';
import {
	ASTRO_VERSION,
	REROUTE_DIRECTIVE_HEADER,
	ROUTE_TYPE_HEADER,
	clientAddressSymbol,
	clientLocalsSymbol,
	responseSentSymbol,
} from './constants.js';
import { AstroCookies, attachCookiesToResponse } from './cookies/index.js';
import { AstroError, AstroErrorData } from './errors/index.js';
import { callMiddleware } from './middleware/callMiddleware.js';
import { sequence } from './middleware/index.js';
import { renderRedirect } from './redirects/render.js';
import { type Pipeline, Slots, getParams, getProps } from './render/index.js';

/**
 * Each request is rendered using a `RenderContext`.
 * It contains data unique to each request. It is responsible for executing middleware, calling endpoints, and rendering the page by gathering necessary data from a `Pipeline`.
 */
export class RenderContext {
	private constructor(
		readonly pipeline: Pipeline,
		public locals: App.Locals,
		readonly middleware: MiddlewareHandler,
		readonly pathname: string,
		public request: Request,
		public routeData: RouteData,
		public status: number,
		protected cookies = new AstroCookies(request),
		public params = getParams(routeData, pathname),
		protected url = new URL(request.url)
	) {}

	/**
	 * A flag that tells the render content if the rerouting was triggered
	 */
	isRerouting = false;
	/**
	 * A safety net in case of loops
	 */
	counter = 0;

	static create({
		locals = {},
		middleware,
		pathname,
		pipeline,
		request,
		routeData,
		status = 200,
	}: Pick<RenderContext, 'pathname' | 'pipeline' | 'request' | 'routeData'> &
		Partial<Pick<RenderContext, 'locals' | 'middleware' | 'status'>>): RenderContext {
		return new RenderContext(
			pipeline,
			locals,
			sequence(...pipeline.internalMiddleware, middleware ?? pipeline.middleware),
			pathname,
			request,
			routeData,
			status
		);
	}

	/**
	 * The main function of the RenderContext.
	 *
	 * Use this function to render any route known to Astro.
	 * It attempts to render a route. A route can be a:
	 *
	 * - page
	 * - redirect
	 * - endpoint
	 * - fallback
	 */
	async render(componentInstance: ComponentInstance | undefined): Promise<Response> {
		const { cookies, middleware, pathname, pipeline } = this;
		const { logger, routeCache, serverLike, streaming } = pipeline;
		const props = await getProps({
			mod: componentInstance,
			routeData: this.routeData,
			routeCache,
			pathname,
			logger,
			serverLike,
		});
		const apiContext = this.createAPIContext(props);

		this.counter++;
		if (this.counter == 4) {
			return new Response('Loop Detected', {
				// https://developer.mozilla.org/en-US/docs/Web/HTTP/Status/508
				status: 508,
				statusText: 'Loop Detected',
			});
		}
		const lastNext: MiddlewareNext = async (payload) => {
			if (payload) {
				if (this.pipeline.manifest.reroutingEnabled) {
					try {
						const [routeData, component] = await pipeline.tryReroute(payload);
						this.routeData = routeData;
						componentInstance = component;
					} catch (e) {
						return new Response('Not found', {
							status: 404,
							statusText: 'Not found',
						});
					} finally {
						this.isRerouting = true;
					}
				} else {
					this.pipeline.logger.warn(
						'router',
						'You tried to use the routing feature without enabling it via experimental flag. This is not allowed.'
					);
				}
			}
			switch (this.routeData.type) {
				case 'endpoint':
					return renderEndpoint(componentInstance as any, apiContext, serverLike, logger);
				case 'redirect':
					return renderRedirect(this);
				case 'page': {
					const result = await this.createResult(componentInstance!);
					let response: Response;
					try {
						response = await renderPage(
							result,
							componentInstance?.default as any,
							props,
							{},
							streaming,
							this.routeData
						);
					} catch (e) {
						// If there is an error in the page's frontmatter or instantiation of the RenderTemplate fails midway,
						// we signal to the rest of the internals that we can ignore the results of existing renders and avoid kicking off more of them.
						result.cancelled = true;
						throw e;
					}
					// Signal to the i18n middleware to maybe act on this response
					response.headers.set(ROUTE_TYPE_HEADER, 'page');
					// Signal to the error-page-rerouting infra to let this response pass through to avoid loops
					if (
						this.routeData.route === '/404' ||
						this.routeData.route === '/500' ||
						this.isRerouting
					) {
						response.headers.set(REROUTE_DIRECTIVE_HEADER, 'no');
					}
					return response;
				}
				case 'fallback': {
					return new Response(null, { status: 500, headers: { [ROUTE_TYPE_HEADER]: 'fallback' } });
				}
			}
		};

		const response = this.isRerouting
			? await lastNext()
			: await callMiddleware(middleware, apiContext, lastNext);
		if (response.headers.get(ROUTE_TYPE_HEADER)) {
			response.headers.delete(ROUTE_TYPE_HEADER);
		}
		// LEGACY: we put cookies on the response object,
		// where the adapter might be expecting to read it.
		// New code should be using `app.render({ addCookieHeader: true })` instead.
		attachCookiesToResponse(response, cookies);
		return response;
	}

	createAPIContext(props: APIContext['props']): APIContext {
		const renderContext = this;
		const { cookies, params, pipeline, url } = this;
		const generator = `Astro v${ASTRO_VERSION}`;
		const redirect = (path: string, status = 302) =>
			new Response(null, { status, headers: { Location: path } });

		const reroute = async (reroutePayload: ReroutePayload) => {
			pipeline.logger.debug('router', 'Called rerouting to:', reroutePayload);
			try {
				const [routeData, component] = await pipeline.tryReroute(reroutePayload);
				this.routeData = routeData;
				if (reroutePayload instanceof Request) {
					this.request = reroutePayload;
				} else {
					this.request = new Request(
						new URL(routeData.pathname ?? routeData.route, this.url.origin),
						this.request
					);
				}
				this.url = new URL(this.request.url);
				this.cookies = new AstroCookies(this.request);
				this.params = getParams(routeData, url.toString());
				this.isRerouting = true;
				return await this.render(component);
			} catch (e) {
				pipeline.logger.debug('router', 'Routing failed.', e);
				return new Response('Not found', {
					status: 404,
					statusText: 'Not found',
				});
			}
		};

		return {
			cookies,
			get clientAddress() {
				return renderContext.clientAddress();
			},
			get currentLocale() {
				return renderContext.computeCurrentLocale();
			},
			generator,
			get locals() {
				return renderContext.locals;
			},
			// TODO(breaking): disallow replacing the locals object
			set locals(val) {
				if (typeof val !== 'object') {
					throw new AstroError(AstroErrorData.LocalsNotAnObject);
				} else {
					renderContext.locals = val;
					// we also put it on the original Request object,
					// where the adapter might be expecting to read it after the response.
					Reflect.set(this.request, clientLocalsSymbol, val);
				}
			},
			params,
			get preferredLocale() {
				return renderContext.computePreferredLocale();
			},
			get preferredLocaleList() {
				return renderContext.computePreferredLocaleList();
			},
			props,
			redirect,
			reroute,
			request: this.request,
			site: pipeline.site,
			url,
		};
	}

	async createResult(mod: ComponentInstance) {
		const { cookies, pathname, pipeline, routeData, status } = this;
		const { clientDirectives, inlinedScripts, compressHTML, manifest, renderers, resolve } =
			pipeline;
		const { links, scripts, styles } = await pipeline.headElements(routeData);
		const componentMetadata =
			(await pipeline.componentMetadata(routeData)) ?? manifest.componentMetadata;
		const headers = new Headers({ 'Content-Type': 'text/html' });
		const partial = Boolean(mod.partial);
		const response = {
			status,
			statusText: 'OK',
			get headers() {
				return headers;
			},
			// Disallow `Astro.response.headers = new Headers`
			set headers(_) {
				throw new AstroError(AstroErrorData.AstroResponseHeadersReassigned);
			},
		} satisfies AstroGlobal['response'];

		// Create the result object that will be passed into the renderPage function.
		// This object starts here as an empty shell (not yet the result) but then
		// calling the render() function will populate the object with scripts, styles, etc.
		const result: SSRResult = {
			cancelled: false,
			clientDirectives,
			inlinedScripts,
			componentMetadata,
			compressHTML,
			cookies,
			/** This function returns the `Astro` faux-global */
			createAstro: (astroGlobal, props, slots) =>
				this.createAstro(result, astroGlobal, props, slots),
			links,
			partial,
			pathname,
			renderers,
			resolve,
			response,
			scripts,
			styles,
			_metadata: {
				hasHydrationScript: false,
				rendererSpecificHydrationScripts: new Set(),
				hasRenderedHead: false,
				renderedScripts: new Set(),
				hasDirectives: new Set(),
				headInTree: false,
				extraHead: [],
				propagators: new Set(),
			},
		};

		return result;
	}

	#astroPagePartial?: Omit<AstroGlobal, 'props' | 'self' | 'slots'>;
	/**
	 * The Astro global is sourced in 3 different phases:
	 * - **Static**: `.generator` and `.glob` is printed by the compiler, instantiated once per process per astro file
	 * - **Page-level**: `.request`, `.cookies`, `.locals` etc. These remain the same for the duration of the request.
	 * - **Component-level**: `.props`, `.slots`, and `.self` are unique to each _use_ of each component.
	 *
	 * The page level partial is used as the prototype of the user-visible `Astro` global object, which is instantiated once per use of a component.
	 */
	createAstro(
		result: SSRResult,
		astroStaticPartial: AstroGlobalPartial,
		props: Record<string, any>,
		slotValues: Record<string, any> | null
	): AstroGlobal {
		// Create page partial with static partial so they can be cached together.
		const astroPagePartial = (this.#astroPagePartial ??= this.createAstroPagePartial(
			result,
			astroStaticPartial
		));
		// Create component-level partials. `Astro.self` is added by the compiler.
		const astroComponentPartial = { props, self: null };

		// Create final object. `Astro.slots` will be lazily created.
		const Astro: Omit<AstroGlobal, 'self' | 'slots'> = Object.assign(
			Object.create(astroPagePartial),
			astroComponentPartial
		);

		// Handle `Astro.slots`
		let _slots: AstroGlobal['slots'];
		Object.defineProperty(Astro, 'slots', {
			get: () => {
				if (!_slots) {
					_slots = new Slots(
						result,
						slotValues,
						this.pipeline.logger
					) as unknown as AstroGlobal['slots'];
				}
				return _slots;
			},
		});

		return Astro as AstroGlobal;
	}

	createAstroPagePartial(
		result: SSRResult,
		astroStaticPartial: AstroGlobalPartial
	): Omit<AstroGlobal, 'props' | 'self' | 'slots'> {
		const renderContext = this;
		const { cookies, locals, params, pipeline, url } = this;
		const { response } = result;
		const redirect = (path: string, status = 302) => {
			// If the response is already sent, error as we cannot proceed with the redirect.
			if ((this.request as any)[responseSentSymbol]) {
				throw new AstroError({
					...AstroErrorData.ResponseSentError,
				});
			}
			return new Response(null, { status, headers: { Location: path } });
		};
<<<<<<< HEAD

		const reroute = async (reroutePayload: ReroutePayload) => {
			try {
				pipeline.logger.debug('router', 'Calling rerouting: ', reroutePayload);
				const [routeData, component] = await pipeline.tryReroute(reroutePayload);
				this.routeData = routeData;
				if (reroutePayload instanceof Request) {
					this.request = reroutePayload;
				} else {
					this.request = new Request(
						new URL(routeData.pathname ?? routeData.route, this.url.origin),
						this.request
					);
				}
				this.url = new URL(this.request.url);
				this.cookies = new AstroCookies(this.request);
				this.params = getParams(routeData, url.toString());
				this.isRerouting = true;
				return await this.render(component);
			} catch (e) {
				pipeline.logger.debug('router', 'Rerouting failed, returning a 404.', e);
				return new Response('Not found', {
					status: 404,
					statusText: 'Not found',
				});
			}
		};

		const slots = new Slots(result, slotValues, pipeline.logger) as unknown as AstroGlobal['slots'];
=======
>>>>>>> 56f22749

		const reroute = async (reroutePayload: ReroutePayload) => {
			try {
				pipeline.logger.debug('router', 'Calling rerouting: ', reroutePayload);
				const [routeData, component] = await pipeline.tryReroute(reroutePayload);
				this.routeData = routeData;
				if (reroutePayload instanceof Request) {
					this.request = reroutePayload;
				} else {
					this.request = new Request(
						new URL(routeData.pathname ?? routeData.route, this.url.origin),
						this.request
					);
				}
				this.url = new URL(this.request.url);
				this.cookies = new AstroCookies(this.request);
				this.params = getParams(routeData, url.toString());
				this.isRerouting = true;
				return await this.render(component);
			} catch (e) {
				pipeline.logger.debug('router', 'Rerouting failed, returning a 404.', e);
				return new Response('Not found', {
					status: 404,
					statusText: 'Not found',
				});
			}
		};


		return {
			generator: astroStaticPartial.generator,
			glob: astroStaticPartial.glob,
			cookies,
			get clientAddress() {
				return renderContext.clientAddress();
			},
			get currentLocale() {
				return renderContext.computeCurrentLocale();
			},
			params,
			get preferredLocale() {
				return renderContext.computePreferredLocale();
			},
			get preferredLocaleList() {
				return renderContext.computePreferredLocaleList();
			},
			locals,
			redirect,
			reroute,
			request: this.request,
			response,
			site: pipeline.site,
			url,
		};
	}

	clientAddress() {
		const { pipeline, request } = this;
		if (clientAddressSymbol in request) {
			return Reflect.get(request, clientAddressSymbol) as string;
		}
		if (pipeline.adapterName) {
			throw new AstroError({
				...AstroErrorData.ClientAddressNotAvailable,
				message: AstroErrorData.ClientAddressNotAvailable.message(pipeline.adapterName),
			});
		} else {
			throw new AstroError(AstroErrorData.StaticClientAddressNotAvailable);
		}
	}

	/**
	 * API Context may be created multiple times per request, i18n data needs to be computed only once.
	 * So, it is computed and saved here on creation of the first APIContext and reused for later ones.
	 */
	#currentLocale: APIContext['currentLocale'];
	computeCurrentLocale() {
		const {
			url,
			pipeline: { i18n },
			routeData,
		} = this;
		if (!i18n) return;

		const { defaultLocale, locales, strategy } = i18n;

		const fallbackTo =
			strategy === 'pathname-prefix-other-locales' || strategy === 'domains-prefix-other-locales'
				? defaultLocale
				: undefined;

		// TODO: look into why computeCurrentLocale() needs routeData.route to pass ctx.currentLocale tests,
		// and url.pathname to pass Astro.currentLocale tests.
		// A single call with `routeData.pathname ?? routeData.route` as the pathname still fails.
		return (this.#currentLocale ??=
			computeCurrentLocale(routeData.route, locales) ??
			computeCurrentLocale(url.pathname, locales) ??
			fallbackTo);
	}

	#preferredLocale: APIContext['preferredLocale'];
	computePreferredLocale() {
		const {
			pipeline: { i18n },
			request,
		} = this;
		if (!i18n) return;
		return (this.#preferredLocale ??= computePreferredLocale(request, i18n.locales));
	}

	#preferredLocaleList: APIContext['preferredLocaleList'];
	computePreferredLocaleList() {
		const {
			pipeline: { i18n },
			request,
		} = this;
		if (!i18n) return;
		return (this.#preferredLocaleList ??= computePreferredLocaleList(request, i18n.locales));
	}
}<|MERGE_RESOLUTION|>--- conflicted
+++ resolved
@@ -380,38 +380,6 @@
 			}
 			return new Response(null, { status, headers: { Location: path } });
 		};
-<<<<<<< HEAD
-
-		const reroute = async (reroutePayload: ReroutePayload) => {
-			try {
-				pipeline.logger.debug('router', 'Calling rerouting: ', reroutePayload);
-				const [routeData, component] = await pipeline.tryReroute(reroutePayload);
-				this.routeData = routeData;
-				if (reroutePayload instanceof Request) {
-					this.request = reroutePayload;
-				} else {
-					this.request = new Request(
-						new URL(routeData.pathname ?? routeData.route, this.url.origin),
-						this.request
-					);
-				}
-				this.url = new URL(this.request.url);
-				this.cookies = new AstroCookies(this.request);
-				this.params = getParams(routeData, url.toString());
-				this.isRerouting = true;
-				return await this.render(component);
-			} catch (e) {
-				pipeline.logger.debug('router', 'Rerouting failed, returning a 404.', e);
-				return new Response('Not found', {
-					status: 404,
-					statusText: 'Not found',
-				});
-			}
-		};
-
-		const slots = new Slots(result, slotValues, pipeline.logger) as unknown as AstroGlobal['slots'];
-=======
->>>>>>> 56f22749
 
 		const reroute = async (reroutePayload: ReroutePayload) => {
 			try {
