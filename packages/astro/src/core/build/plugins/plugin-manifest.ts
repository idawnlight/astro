--- conflicted
+++ resolved
@@ -269,13 +269,8 @@
 		inlinedScripts: Array.from(internals.inlinedScripts),
 		assets: staticFiles.map(prefixAssetPath),
 		i18n: i18nManifest,
-<<<<<<< HEAD
-		checkOrigin: settings.config.security?.checkOrigin ?? false,
-=======
-		buildFormat: settings.config.build.format,
 		checkOrigin:
 			(settings.config.security?.checkOrigin && settings.buildOutput === 'server') ?? false,
->>>>>>> c929e5d8
 		serverIslandNameMap: Array.from(settings.serverIslandNameMap),
 		key: encodedKey,
 		envGetSecretEnabled:
