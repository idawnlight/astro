import fs from 'node:fs';
import path from 'node:path';
import { fileURLToPath, pathToFileURL } from 'node:url';
import { teardown } from '@astrojs/compiler';
import glob from 'fast-glob';
import { bgGreen, black, green } from 'kleur/colors';
import * as vite from 'vite';
import { type BuildInternals, createBuildInternals } from '../../core/build/internal.js';
import { emptyDir, removeEmptyDirs } from '../../core/fs/index.js';
import { appendForwardSlash, prependForwardSlash } from '../../core/path.js';
import { runHookBuildSetup } from '../../integrations/hooks.js';
import { getOutputDirectory } from '../../prerender/utils.js';
import type { RouteData } from '../../types/public/internal.js';
import { PAGE_SCRIPT_ID } from '../../vite-plugin-scripts/index.js';
import { routeIsRedirect } from '../redirects/index.js';
import { getOutDirWithinCwd } from './common.js';
import { CHUNKS_PATH } from './consts.js';
import { generatePages } from './generate.js';
import { trackPageData } from './internal.js';
import { type AstroBuildPluginContainer, createPluginContainer } from './plugin.js';
import { registerAllPlugins } from './plugins/index.js';
import { RESOLVED_SSR_MANIFEST_VIRTUAL_MODULE_ID } from './plugins/plugin-manifest.js';
import { ASTRO_PAGE_RESOLVED_MODULE_ID } from './plugins/plugin-pages.js';
import { RESOLVED_RENDERERS_MODULE_ID } from './plugins/plugin-renderers.js';
import { RESOLVED_SSR_VIRTUAL_MODULE_ID } from './plugins/plugin-ssr.js';
import { ASTRO_PAGE_EXTENSION_POST_PATTERN } from './plugins/util.js';
import type { StaticBuildOptions } from './types.js';
import { encodeName, getTimeStat, viteBuildReturnToRollupOutputs } from './util.js';

export async function viteBuild(opts: StaticBuildOptions) {
	const { allPages, settings } = opts;

	settings.timer.start('SSR build');

	// The pages to be built for rendering purposes.
	// (comment above may be outdated ?)
	const pageInput = new Set<string>();

	// Build internals needed by the CSS plugin
	const internals = createBuildInternals();

	for (const pageData of Object.values(allPages)) {
		const astroModuleURL = new URL('./' + pageData.component, settings.config.root);
		const astroModuleId = prependForwardSlash(pageData.component);

		// Track the page data in internals
		trackPageData(internals, pageData.component, pageData, astroModuleId, astroModuleURL);

		if (!routeIsRedirect(pageData.route)) {
			pageInput.add(astroModuleId);
		}
	}

	// Empty out the dist folder, if needed. Vite has a config for doing this
	// but because we are running 2 vite builds in parallel, that would cause a race
	// condition, so we are doing it ourselves
	if (settings.config?.vite?.build?.emptyOutDir !== false) {
		emptyDir(settings.config.outDir, new Set('.git'));
	}

	// Register plugins
	const container = createPluginContainer(opts, internals);
	registerAllPlugins(container);
	// Build your project (SSR application code, assets, client JS, etc.)
	const ssrTime = performance.now();
	opts.logger.info('build', `Building ${settings.config.output} entrypoints...`);
	const ssrOutput = await ssrBuild(opts, internals, pageInput, container);
	opts.logger.info('build', green(`✓ Completed in ${getTimeStat(ssrTime, performance.now())}.`));

	settings.timer.end('SSR build');

	settings.timer.start('Client build');

	const rendererClientEntrypoints = settings.renderers
		.map((r) => r.clientEntrypoint)
		.filter((a) => typeof a === 'string') as string[];

	const clientInput = new Set([
		...internals.discoveredHydratedComponents.keys(),
		...internals.discoveredClientOnlyComponents.keys(),
		...rendererClientEntrypoints,
		...internals.discoveredScripts,
	]);

	if (settings.scripts.some((script) => script.stage === 'page')) {
		clientInput.add(PAGE_SCRIPT_ID);
	}

	// Run client build first, so the assets can be fed into the SSR rendered version.
	const clientOutput = await clientBuild(opts, internals, clientInput, container);

	const ssrOutputs = viteBuildReturnToRollupOutputs(ssrOutput);
	const clientOutputs = viteBuildReturnToRollupOutputs(clientOutput ?? []);
	await runPostBuildHooks(container, ssrOutputs, clientOutputs);
	let contentFileNames: string[] | undefined = undefined;
	settings.timer.end('Client build');

	// Free up memory
	internals.ssrEntryChunk = undefined;
	if (opts.teardownCompiler) {
		teardown();
	}

	// For static builds, the SSR output won't be needed anymore after page generation.
	// We keep track of the names here so we only remove these specific files when finished.
	const ssrOutputChunkNames: string[] = [];
	for (const output of ssrOutputs) {
		for (const chunk of output.output) {
			if (chunk.type === 'chunk') {
				ssrOutputChunkNames.push(chunk.fileName);
			}
		}
	}

	return { internals, ssrOutputChunkNames, contentFileNames };
}

export async function staticBuild(
	opts: StaticBuildOptions,
	internals: BuildInternals,
	ssrOutputChunkNames: string[],
	contentFileNames?: string[],
) {
	const { settings } = opts;
<<<<<<< HEAD
	switch (settings.buildOutput) {
		case 'static': {
			settings.timer.start('Static generate');
			await generatePages(opts, internals);
			await cleanServerOutput(opts, ssrOutputChunkNames, contentFileNames, internals);
			settings.timer.end('Static generate');
			return;
		}
		case 'server': {
			settings.timer.start('Server generate');
			await generatePages(opts, internals);
			await cleanStaticOutput(opts, internals);
			await ssrMoveAssets(opts);
			settings.timer.end('Server generate');
			return;
		}
		default: // `settings.buildOutput` will always be one of the above at this point, but TS doesn't know that
			return;
=======
	if (settings.config.output === 'static') {
		settings.timer.start('Static generate');
		await generatePages(opts, internals);
		await cleanServerOutput(opts, ssrOutputChunkNames, contentFileNames, internals);
		settings.timer.end('Static generate');
	} else if (isServerLikeOutput(settings.config)) {
		settings.timer.start('Server generate');
		await generatePages(opts, internals);
		await cleanStaticOutput(opts, internals);
		opts.logger.info(null, `\n${bgMagenta(black(' finalizing server assets '))}\n`);
		await ssrMoveAssets(opts);
		settings.timer.end('Server generate');
>>>>>>> e10b03e8
	}
}

async function ssrBuild(
	opts: StaticBuildOptions,
	internals: BuildInternals,
	input: Set<string>,
	container: AstroBuildPluginContainer,
) {
	const { allPages, settings, viteConfig } = opts;
	const ssr = settings.buildOutput === 'server';
	const out = getOutputDirectory(settings);
	const routes = Object.values(allPages).flatMap((pageData) => pageData.route);
	const { lastVitePlugins, vitePlugins } = await container.runBeforeHook('server', input);
	const viteBuildConfig: vite.InlineConfig = {
		...viteConfig,
		logLevel: viteConfig.logLevel ?? 'error',
		build: {
			target: 'esnext',
			// Vite defaults cssMinify to false in SSR by default, but we want to minify it
			// as the CSS generated are used and served to the client.
			cssMinify: viteConfig.build?.minify == null ? true : !!viteConfig.build?.minify,
			...viteConfig.build,
			emptyOutDir: false,
			manifest: false,
			outDir: fileURLToPath(out),
			copyPublicDir: !ssr,
			rollupOptions: {
				...viteConfig.build?.rollupOptions,
				// Setting as `exports-only` allows us to safely delete inputs that are only used during prerendering
				preserveEntrySignatures: 'exports-only',
				input: [],
				output: {
					hoistTransitiveImports: false,
					format: 'esm',
					minifyInternalExports: true,
					// Server chunks can't go in the assets (_astro) folder
					// We need to keep these separate
					chunkFileNames(chunkInfo) {
						const { name } = chunkInfo;
						let prefix = CHUNKS_PATH;
						let suffix = '_[hash].mjs';

						// Sometimes chunks have the `@_@astro` suffix due to SSR logic. Remove it!
						// TODO: refactor our build logic to avoid this
						if (name.includes(ASTRO_PAGE_EXTENSION_POST_PATTERN)) {
							const [sanitizedName] = name.split(ASTRO_PAGE_EXTENSION_POST_PATTERN);
							return [prefix, sanitizedName, suffix].join('');
						}
						// Injected routes include "pages/[name].[ext]" already. Clean those up!
						if (name.startsWith('pages/')) {
							const sanitizedName = name.split('.')[0];
							return [prefix, sanitizedName, suffix].join('');
						}
						const encoded = encodeName(name);
						return [prefix, encoded, suffix].join('');
					},
					assetFileNames: `${settings.config.build.assets}/[name].[hash][extname]`,
					...viteConfig.build?.rollupOptions?.output,
					entryFileNames(chunkInfo) {
						if (chunkInfo.facadeModuleId?.startsWith(ASTRO_PAGE_RESOLVED_MODULE_ID)) {
							return makeAstroPageEntryPointFileName(
								ASTRO_PAGE_RESOLVED_MODULE_ID,
								chunkInfo.facadeModuleId,
								routes,
							);
						} else if (chunkInfo.facadeModuleId === RESOLVED_SSR_VIRTUAL_MODULE_ID) {
							return opts.settings.config.build.serverEntry;
						} else if (chunkInfo.facadeModuleId === RESOLVED_RENDERERS_MODULE_ID) {
							return 'renderers.mjs';
						} else if (chunkInfo.facadeModuleId === RESOLVED_SSR_MANIFEST_VIRTUAL_MODULE_ID) {
							return 'manifest_[hash].mjs';
						} else if (chunkInfo.facadeModuleId === settings.adapter?.serverEntrypoint) {
							return 'adapter_[hash].mjs';
						} else {
							return '[name].mjs';
						}
					},
				},
			},
			ssr: true,
			ssrEmitAssets: true,
			// improve build performance
			minify: false,
			modulePreload: { polyfill: false },
			reportCompressedSize: false,
		},
		plugins: [...vitePlugins, ...(viteConfig.plugins || []), ...lastVitePlugins],
		envPrefix: viteConfig.envPrefix ?? 'PUBLIC_',
		base: settings.config.base,
	};

	const updatedViteBuildConfig = await runHookBuildSetup({
		config: settings.config,
		pages: internals.pagesByKeys,
		vite: viteBuildConfig,
		target: 'server',
		logger: opts.logger,
	});

	return await vite.build(updatedViteBuildConfig);
}

async function clientBuild(
	opts: StaticBuildOptions,
	internals: BuildInternals,
	input: Set<string>,
	container: AstroBuildPluginContainer,
) {
	const { settings, viteConfig } = opts;
	const ssr = settings.buildOutput === 'server';
	const out = ssr ? settings.config.build.client : getOutDirWithinCwd(settings.config.outDir);

	// Nothing to do if there is no client-side JS.
	if (!input.size) {
		// If SSR, copy public over
		if (ssr) {
			await copyFiles(settings.config.publicDir, out, true);
		}

		return null;
	}

	const { lastVitePlugins, vitePlugins } = await container.runBeforeHook('client', input);
	opts.logger.info('SKIP_FORMAT', `\n${bgGreen(black(' building client (vite) '))}`);

	const viteBuildConfig: vite.InlineConfig = {
		...viteConfig,
		build: {
			target: 'esnext',
			...viteConfig.build,
			emptyOutDir: false,
			outDir: fileURLToPath(out),
			copyPublicDir: ssr,
			rollupOptions: {
				...viteConfig.build?.rollupOptions,
				input: Array.from(input),
				output: {
					format: 'esm',
					entryFileNames: `${settings.config.build.assets}/[name].[hash].js`,
					chunkFileNames: `${settings.config.build.assets}/[name].[hash].js`,
					assetFileNames: `${settings.config.build.assets}/[name].[hash][extname]`,
					...viteConfig.build?.rollupOptions?.output,
				},
				preserveEntrySignatures: 'exports-only',
			},
		},
		plugins: [...vitePlugins, ...(viteConfig.plugins || []), ...lastVitePlugins],
		envPrefix: viteConfig.envPrefix ?? 'PUBLIC_',
		base: settings.config.base,
	};

	await runHookBuildSetup({
		config: settings.config,
		pages: internals.pagesByKeys,
		vite: viteBuildConfig,
		target: 'client',
		logger: opts.logger,
	});

	const buildResult = await vite.build(viteBuildConfig);
	return buildResult;
}

async function runPostBuildHooks(
	container: AstroBuildPluginContainer,
	ssrOutputs: vite.Rollup.RollupOutput[],
	clientOutputs: vite.Rollup.RollupOutput[],
) {
	const mutations = await container.runPostHook(ssrOutputs, clientOutputs);
	const config = container.options.settings.config;
	const build = container.options.settings.config.build;
	for (const [fileName, mutation] of mutations) {
		const root =
			container.options.settings.buildOutput === 'server'
				? mutation.targets.includes('server')
					? build.server
					: build.client
				: getOutDirWithinCwd(config.outDir);
		const fullPath = path.join(fileURLToPath(root), fileName);
		const fileURL = pathToFileURL(fullPath);
		await fs.promises.mkdir(new URL('./', fileURL), { recursive: true });
		await fs.promises.writeFile(fileURL, mutation.code, 'utf-8');
	}
}

/**
 * Remove chunks that are used for prerendering only
 */
async function cleanStaticOutput(opts: StaticBuildOptions, internals: BuildInternals) {
	const ssr = opts.settings.buildOutput === 'server';
	const out = ssr
		? opts.settings.config.build.server
		: getOutDirWithinCwd(opts.settings.config.outDir);
	await Promise.all(
		internals.prerenderOnlyChunks.map(async (chunk) => {
			const url = new URL(chunk.fileName, out);
			try {
				// Entry chunks may be referenced by non-deleted code, so we don't actually delete it
				// but only empty its content. These chunks should never be executed in practice, but
				// it should prevent broken import paths if adapters do a secondary bundle.
				if (chunk.isEntry || chunk.isDynamicEntry) {
					await fs.promises.writeFile(
						url,
						"// Contents removed by Astro as it's used for prerendering only",
						'utf-8',
					);
				} else {
					await fs.promises.unlink(url);
				}
			} catch {
				// Best-effort only. Sometimes some chunks may be deleted by other plugins, like pure CSS chunks,
				// so they may already not exist.
			}
		}),
	);
}

async function cleanServerOutput(
	opts: StaticBuildOptions,
	ssrOutputChunkNames: string[],
	contentFileNames: string[] | undefined,
	internals: BuildInternals,
) {
	const out = getOutDirWithinCwd(opts.settings.config.outDir);
	// The SSR output chunks for Astro are all .mjs files
	const files = ssrOutputChunkNames
		.filter((f) => f.endsWith('.mjs'))
		.concat(contentFileNames ?? []);
	if (internals.manifestFileName) {
		files.push(internals.manifestFileName);
	}
	if (files.length) {
		// Remove all the SSR generated .mjs files
		await Promise.all(
			files.map(async (filename) => {
				const url = new URL(filename, out);
				await fs.promises.rm(url);
			}),
		);

		removeEmptyDirs(fileURLToPath(out));
	}

	// Clean out directly if the outDir is outside of root
	if (out.toString() !== opts.settings.config.outDir.toString()) {
		// Remove .d.ts files
		const fileNames = await fs.promises.readdir(out);
		await Promise.all(
			fileNames
				.filter((fileName) => fileName.endsWith('.d.ts'))
				.map((fileName) => fs.promises.rm(new URL(fileName, out))),
		);
		// Copy assets before cleaning directory if outside root
		await copyFiles(out, opts.settings.config.outDir, true);
		await fs.promises.rm(out, { recursive: true });
		return;
	}
}

export async function copyFiles(fromFolder: URL, toFolder: URL, includeDotfiles = false) {
	const files = await glob('**/*', {
		cwd: fileURLToPath(fromFolder),
		dot: includeDotfiles,
	});
	if (files.length === 0) return;
	return await Promise.all(
		files.map(async function copyFile(filename) {
			const from = new URL(filename, fromFolder);
			const to = new URL(filename, toFolder);
			const lastFolder = new URL('./', to);
			return fs.promises.mkdir(lastFolder, { recursive: true }).then(async function fsCopyFile() {
				const p = await fs.promises.copyFile(from, to, fs.constants.COPYFILE_FICLONE);
				return p;
			});
		}),
	);
}

async function ssrMoveAssets(opts: StaticBuildOptions) {
	opts.logger.info('build', 'Rearranging server assets...');
	const serverRoot =
		opts.settings.buildOutput === 'static'
			? opts.settings.config.build.client
			: opts.settings.config.build.server;
	const clientRoot = opts.settings.config.build.client;
	const assets = opts.settings.config.build.assets;
	const serverAssets = new URL(`./${assets}/`, appendForwardSlash(serverRoot.toString()));
	const clientAssets = new URL(`./${assets}/`, appendForwardSlash(clientRoot.toString()));
	const files = await glob(`**/*`, {
		cwd: fileURLToPath(serverAssets),
	});

	if (files.length > 0) {
		await Promise.all(
			files.map(async function moveAsset(filename) {
				const currentUrl = new URL(filename, appendForwardSlash(serverAssets.toString()));
				const clientUrl = new URL(filename, appendForwardSlash(clientAssets.toString()));
				const dir = new URL(path.parse(clientUrl.href).dir);
				// It can't find this file because the user defines a custom path
				// that includes the folder paths in `assetFileNames
				if (!fs.existsSync(dir)) await fs.promises.mkdir(dir, { recursive: true });
				return fs.promises.rename(currentUrl, clientUrl);
			}),
		);
		removeEmptyDirs(fileURLToPath(serverAssets));
	}
}

/**
 * This function takes the virtual module name of any page entrypoint and
 * transforms it to generate a final `.mjs` output file.
 *
 * Input: `@astro-page:src/pages/index@_@astro`
 * Output: `pages/index.astro.mjs`
 * Input: `@astro-page:../node_modules/my-dep/injected@_@astro`
 * Output: `pages/injected.mjs`
 *
 * 1. We clean the `facadeModuleId` by removing the `ASTRO_PAGE_MODULE_ID` prefix and `ASTRO_PAGE_EXTENSION_POST_PATTERN`.
 * 2. We find the matching route pattern in the manifest (or fallback to the cleaned module id)
 * 3. We replace square brackets with underscore (`[slug]` => `_slug_`) and `...` with `` (`[...slug]` => `_---slug_`).
 * 4. We append the `.mjs` extension, so the file will always be an ESM module
 *
 * @param prefix string
 * @param facadeModuleId string
 * @param pages AllPagesData
 */
export function makeAstroPageEntryPointFileName(
	prefix: string,
	facadeModuleId: string,
	routes: RouteData[],
) {
	const pageModuleId = facadeModuleId
		.replace(prefix, '')
		.replace(ASTRO_PAGE_EXTENSION_POST_PATTERN, '.');
	const route = routes.find((routeData) => routeData.component === pageModuleId);
	const name = route?.route ?? pageModuleId;
	return `pages${name
		.replace(/\/$/, '/index')
		.replaceAll(/[[\]]/g, '_')
		.replaceAll('...', '---')}.astro.mjs`;
}<|MERGE_RESOLUTION|>--- conflicted
+++ resolved
@@ -122,39 +122,17 @@
 	contentFileNames?: string[],
 ) {
 	const { settings } = opts;
-<<<<<<< HEAD
-	switch (settings.buildOutput) {
-		case 'static': {
-			settings.timer.start('Static generate');
-			await generatePages(opts, internals);
-			await cleanServerOutput(opts, ssrOutputChunkNames, contentFileNames, internals);
-			settings.timer.end('Static generate');
-			return;
-		}
-		case 'server': {
-			settings.timer.start('Server generate');
-			await generatePages(opts, internals);
-			await cleanStaticOutput(opts, internals);
-			await ssrMoveAssets(opts);
-			settings.timer.end('Server generate');
-			return;
-		}
-		default: // `settings.buildOutput` will always be one of the above at this point, but TS doesn't know that
-			return;
-=======
-	if (settings.config.output === 'static') {
+	if (settings.buildOutput === 'static') {
 		settings.timer.start('Static generate');
 		await generatePages(opts, internals);
 		await cleanServerOutput(opts, ssrOutputChunkNames, contentFileNames, internals);
 		settings.timer.end('Static generate');
-	} else if (isServerLikeOutput(settings.config)) {
+	} else if (settings.buildOutput === 'server') {
 		settings.timer.start('Server generate');
 		await generatePages(opts, internals);
 		await cleanStaticOutput(opts, internals);
-		opts.logger.info(null, `\n${bgMagenta(black(' finalizing server assets '))}\n`);
 		await ssrMoveAssets(opts);
 		settings.timer.end('Server generate');
->>>>>>> e10b03e8
 	}
 }
 
