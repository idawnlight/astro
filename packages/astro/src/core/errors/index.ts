--- conflicted
+++ resolved
@@ -11,8 +11,4 @@
 export type { ErrorLocation, ErrorWithMetadata } from './errors.js';
 export { codeFrame } from './printer.js';
 export { createSafeError, positionAt } from './utils.js';
-<<<<<<< HEAD
-export { errorMap } from './error-map.js';
-=======
-export { errorMap } from './zod-error-map.js';
->>>>>>> 87b31fbf
+export { errorMap } from './zod-error-map.js';