<<<<<<< HEAD
import type { UserConfig as ViteUserConfig, UserConfigFn as ViteUserConfigFn } from 'vite';
import { Logger } from '../core/logger/core.js';
import { createRouteManifest } from '../core/routing/index.js';
import type { AstroInlineConfig, AstroUserConfig, Locales } from '../types/public/config.js';
import { createDevelopmentManifest } from '../vite-plugin-astro-server/plugin.js';
=======
import type { UserConfig as ViteUserConfig } from 'vite';
import type { AstroInlineConfig, AstroUserConfig } from '../@types/astro.js';
>>>>>>> e10b03e8

/**
 * See the full Astro Configuration API Documentation
 * https://astro.build/config
 */
export function defineConfig<const TLocales extends Locales = never>(
	config: AstroUserConfig<TLocales>,
) {
	return config;
}

/**
 * Use Astro to generate a fully resolved Vite config
 */
export function getViteConfig(
	userViteConfig: ViteUserConfig,
	inlineAstroConfig: AstroInlineConfig = {},
): ViteUserConfigFn {
	// Return an async Vite config getter which exposes a resolved `mode` and `command`
	return async ({ mode, command }) => {
		// Vite `command` is `serve | build`, but Astro uses `dev | build`
		const cmd = command === 'serve' ? 'dev' : 'build';

		// Use dynamic import to avoid pulling in deps unless used
		const [
			fs,
			{ mergeConfig },
			{ createNodeLogger },
			{ resolveConfig, createSettings },
			{ createVite },
			{ runHookConfigSetup, runHookConfigDone },
			{ astroContentListenPlugin },
		] = await Promise.all([
			import('node:fs'),
			import('vite'),
			import('../core/config/logging.js'),
			import('../core/config/index.js'),
			import('../core/create-vite.js'),
			import('../integrations/hooks.js'),
			import('./vite-plugin-content-listen.js'),
		]);
		const logger = createNodeLogger(inlineAstroConfig);
		const { astroConfig: config } = await resolveConfig(inlineAstroConfig, cmd);
		let settings = await createSettings(config, userViteConfig.root);
		settings = await runHookConfigSetup({ settings, command: cmd, logger });
		const manifest = await createRouteManifest({ settings }, logger);
		const devSSRManifest = createDevelopmentManifest(settings);
		const viteConfig = await createVite(
			{
				plugins: [
					// Initialize the content listener
					astroContentListenPlugin({ settings, logger, fs }),
				],
			},
			{ settings, command: cmd, logger, mode, sync: false, manifest, ssrManifest: devSSRManifest },
		);
		await runHookConfigDone({ settings, logger });
		return mergeConfig(viteConfig, userViteConfig);
	};
}<|MERGE_RESOLUTION|>--- conflicted
+++ resolved
@@ -1,13 +1,7 @@
-<<<<<<< HEAD
 import type { UserConfig as ViteUserConfig, UserConfigFn as ViteUserConfigFn } from 'vite';
-import { Logger } from '../core/logger/core.js';
 import { createRouteManifest } from '../core/routing/index.js';
 import type { AstroInlineConfig, AstroUserConfig, Locales } from '../types/public/config.js';
 import { createDevelopmentManifest } from '../vite-plugin-astro-server/plugin.js';
-=======
-import type { UserConfig as ViteUserConfig } from 'vite';
-import type { AstroInlineConfig, AstroUserConfig } from '../@types/astro.js';
->>>>>>> e10b03e8
 
 /**
  * See the full Astro Configuration API Documentation
