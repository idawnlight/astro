--- conflicted
+++ resolved
@@ -63,8 +63,7 @@
 					processor = createMarkdownProcessor(settings.config.markdown);
 				}
 
-<<<<<<< HEAD
-				const renderResult = await processor.render(raw.content, {
+				const renderResult = await (await processor).render(raw.content, {
 					// @ts-expect-error passing internal prop
 					fileURL,
 					frontmatter: raw.data,
@@ -74,21 +73,6 @@
 				if (!isFrontmatterValid(renderResult.metadata.frontmatter)) {
 					throw new AstroError(AstroErrorData.InvalidFrontmatterInjectionError);
 				}
-=======
-				const renderResult = await (await processor)
-					.render(raw.content, {
-						// @ts-expect-error passing internal prop
-						fileURL,
-						frontmatter: raw.data,
-					})
-					.catch((err) => {
-						// Improve error message for invalid astro data
-						if (err instanceof InvalidAstroDataError) {
-							throw new AstroError(AstroErrorData.InvalidFrontmatterInjectionError);
-						}
-						throw err;
-					});
->>>>>>> 7814a6ca
 
 				let html = renderResult.code;
 				const { headings, imagePaths: rawImagePaths, frontmatter } = renderResult.metadata;
