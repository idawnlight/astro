import { fileURLToPath } from 'node:url';
import type {
	AstroSettings,
	ComponentInstance,
	DevToolbarMetadata,
	ManifestData,
	ReroutePayload,
	RouteData,
	SSRElement,
	SSRLoadedRenderer,
	SSRManifest,
} from '../@types/astro.js';
import { getInfoOutput } from '../cli/info/index.js';
import type { HeadElements } from '../core/base-pipeline.js';
import { ASTRO_VERSION, DEFAULT_404_COMPONENT } from '../core/constants.js';
import { enhanceViteSSRError } from '../core/errors/dev/index.js';
import { AggregateError, CSSError, MarkdownError } from '../core/errors/index.js';
import type { Logger } from '../core/logger/core.js';
import type { ModuleLoader } from '../core/module-loader/index.js';
import { loadRenderer, Pipeline } from '../core/render/index.js';
import { isPage, resolveIdToUrl, viteID } from '../core/util.js';
import { isServerLikeOutput } from '../prerender/utils.js';
import { PAGE_SCRIPT_ID } from '../vite-plugin-scripts/index.js';
import { getStylesForURL } from './css.js';
import { getComponentMetadata } from './metadata.js';
import { createResolve } from './resolve.js';
import { default404Page } from './response.js';
import { getScriptsForURL } from './scripts.js';

export class DevPipeline extends Pipeline {
	// renderers are loaded on every request,
	// so it needs to be mutable here unlike in other environments
	override renderers = new Array<SSRLoadedRenderer>();

	manifestData: ManifestData | undefined;

	componentInterner: WeakMap<RouteData, ComponentInstance> = new WeakMap<
		RouteData,
		ComponentInstance
	>();

	private constructor(
		readonly loader: ModuleLoader,
		readonly logger: Logger,
		readonly manifest: SSRManifest,
		readonly settings: AstroSettings,
		readonly config = settings.config
	) {
		const mode = 'development';
		const resolve = createResolve(loader, config.root);
		const serverLike = isServerLikeOutput(config);
		const streaming = true;
		super(logger, manifest, mode, [], resolve, serverLike, streaming);
	}

	static create(
		manifestData: ManifestData,
		{
			loader,
			logger,
			manifest,
			settings,
		}: Pick<DevPipeline, 'loader' | 'logger' | 'manifest' | 'settings'>
	) {
		const pipeline = new DevPipeline(loader, logger, manifest, settings);
		pipeline.manifestData = manifestData;
		return pipeline;
	}

	async headElements(routeData: RouteData): Promise<HeadElements> {
		const {
			config: { root },
			loader,
			mode,
			settings,
		} = this;
		const filePath = new URL(`./${routeData.component}`, root);
		// Add hoisted script tags, skip if direct rendering with `directRenderScript`
		const { scripts } = settings.config.experimental.directRenderScript
			? { scripts: new Set<SSRElement>() }
			: await getScriptsForURL(filePath, settings.config.root, loader);

		// Inject HMR scripts
		if (isPage(filePath, settings) && mode === 'development') {
			scripts.add({
				props: { type: 'module', src: '/@vite/client' },
				children: '',
			});

			if (
				settings.config.devToolbar.enabled &&
				(await settings.preferences.get('devToolbar.enabled'))
			) {
				const src = await resolveIdToUrl(loader, 'astro/runtime/client/dev-toolbar/entrypoint.js');
				scripts.add({ props: { type: 'module', src }, children: '' });

				const additionalMetadata: DevToolbarMetadata['__astro_dev_toolbar__'] = {
					root: fileURLToPath(settings.config.root),
					version: ASTRO_VERSION,
					debugInfo: await getInfoOutput({ userConfig: settings.config, print: false }),
				};

				// Additional data for the dev overlay
				const children = `window.__astro_dev_toolbar__ = ${JSON.stringify(additionalMetadata)}`;
				scripts.add({ props: {}, children });
			}
		}

		// TODO: We should allow adding generic HTML elements to the head, not just scripts
		for (const script of settings.scripts) {
			if (script.stage === 'head-inline') {
				scripts.add({
					props: {},
					children: script.content,
				});
			} else if (script.stage === 'page' && isPage(filePath, settings)) {
				scripts.add({
					props: { type: 'module', src: `/@id/${PAGE_SCRIPT_ID}` },
					children: '',
				});
			}
		}

		// Pass framework CSS in as style tags to be appended to the page.
		const links = new Set<SSRElement>();
		const { urls, styles: _styles } = await getStylesForURL(filePath, loader);
		for (const href of urls) {
			links.add({ props: { rel: 'stylesheet', href }, children: '' });
		}

		const styles = new Set<SSRElement>();
		for (const { id, url: src, content } of _styles) {
			// Vite handles HMR for styles injected as scripts
			scripts.add({ props: { type: 'module', src }, children: '' });
			// But we still want to inject the styles to avoid FOUC. The style tags
			// should emulate what Vite injects so further HMR works as expected.
			styles.add({ props: { 'data-vite-dev-id': id }, children: content });
		}

		return { scripts, styles, links };
	}

	componentMetadata(routeData: RouteData) {
		const {
			config: { root },
			loader,
		} = this;
		const filePath = new URL(`./${routeData.component}`, root);
		return getComponentMetadata(filePath, loader);
	}

	async preload(routeData: RouteData, filePath: URL) {
		const { loader } = this;
		if (filePath.href === new URL(DEFAULT_404_COMPONENT, this.config.root).href) {
			return { default: default404Page } as any as ComponentInstance;
		}

		// Important: This needs to happen first, in case a renderer provides polyfills.
		const renderers__ = this.settings.renderers.map((r) => loadRenderer(r, loader));
		const renderers_ = await Promise.all(renderers__);
		this.renderers = renderers_.filter((r): r is SSRLoadedRenderer => Boolean(r));

		try {
			// Load the module from the Vite SSR Runtime.
			const componentInstance = (await loader.import(viteID(filePath))) as ComponentInstance;
			this.componentInterner.set(routeData, componentInstance);
			return componentInstance;
		} catch (error) {
			// If the error came from Markdown or CSS, we already handled it and there's no need to enhance it
			if (MarkdownError.is(error) || CSSError.is(error) || AggregateError.is(error)) {
				throw error;
			}

			throw enhanceViteSSRError({ error, filePath, loader });
		}
	}

	clearRouteCache() {
		this.routeCache.clearAll();
		this.componentInterner = new WeakMap<RouteData, ComponentInstance>();
	}

	async getComponentByRoute(routeData: RouteData): Promise<ComponentInstance> {
		const component = this.componentInterner.get(routeData);
		if (component) {
			return component;
		} else {
			const filePath = new URL(`./${routeData.component}`, this.config.root);
			return await this.preload(routeData, filePath);
		}
	}

	async tryReroute(payload: ReroutePayload): Promise<[RouteData, ComponentInstance]> {
		let foundRoute;
		if (!this.manifestData) {
			throw new Error('Missing manifest data');
		}

		for (const route of this.manifestData.routes) {
			if (payload instanceof URL) {
				if (route.pattern.test(payload.pathname)) {
					foundRoute = route;
					break;
				}
			} else if (payload instanceof Request) {
				const url = new URL(payload.url);
				if (route.pattern.test(url.pathname)) {
					foundRoute = route;
					break;
				}
			} else {
				if (route.pattern.test(decodeURI(payload))) {
					foundRoute = route;
					break;
				}
			}
		}

		if (foundRoute) {
			const componentInstance = await this.getComponentByRoute(foundRoute);
			return [foundRoute, componentInstance];
		} else {
<<<<<<< HEAD
=======
			// TODO: handle error properly
>>>>>>> 56f22749
			throw new Error('Route not found');
		}
	}

	setManifestData(manifestData: ManifestData) {
		this.manifestData = manifestData;
	}
}<|MERGE_RESOLUTION|>--- conflicted
+++ resolved
@@ -220,10 +220,7 @@
 			const componentInstance = await this.getComponentByRoute(foundRoute);
 			return [foundRoute, componentInstance];
 		} else {
-<<<<<<< HEAD
-=======
 			// TODO: handle error properly
->>>>>>> 56f22749
 			throw new Error('Route not found');
 		}
 	}
