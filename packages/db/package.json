{
  "name": "@astrojs/db",
<<<<<<< HEAD
  "version": "0.13.2-alpha.0",
=======
  "version": "0.13.2",
>>>>>>> 26893f9a
  "description": "Add libSQL and Astro Studio support to your Astro site",
  "license": "MIT",
  "repository": {
    "type": "git",
    "url": "https://github.com/withastro/astro.git",
    "directory": "packages/db"
  },
  "bugs": "https://github.com/withastro/astro/issues",
  "homepage": "https://docs.astro.build/en/guides/integrations-guide/db/",
  "type": "module",
  "author": "withastro",
  "types": "./index.d.ts",
  "main": "./dist/index.js",
  "exports": {
    ".": {
      "types": "./index.d.ts",
      "default": "./dist/index.js"
    },
    "./utils": {
      "types": "./dist/utils.d.ts",
      "default": "./dist/utils.js"
    },
    "./runtime": {
      "types": "./dist/runtime/index.d.ts",
      "default": "./dist/runtime/index.js"
    },
    "./dist/runtime/virtual.js": {
      "default": "./dist/runtime/virtual.js"
    },
    "./types": {
      "types": "./dist/core/types.d.ts",
      "default": "./dist/core/types.js"
    },
    "./package.json": "./package.json"
  },
  "typesVersions": {
    "*": {
      ".": [
        "./index.d.ts"
      ],
      "types": [
        "./dist/types.d.ts"
      ],
      "utils": [
        "./dist/utils.d.ts"
      ],
      "runtime": [
        "./dist/runtime/index.d.ts"
      ]
    }
  },
  "files": [
    "index.d.ts",
    "virtual.d.ts",
    "dist"
  ],
  "keywords": [
    "withastro",
    "astro-integration"
  ],
  "scripts": {
    "types:virtual": "tsc -p ./tsconfig.virtual.json",
    "build": "astro-scripts build \"src/**/*.ts\" && tsc && pnpm types:virtual",
    "build:ci": "astro-scripts build \"src/**/*.ts\"",
    "dev": "astro-scripts dev \"src/**/*.ts\"",
    "test": "astro-scripts test \"test/**/*.test.js\""
  },
  "dependencies": {
    "@astrojs/studio": "workspace:*",
    "@libsql/client": "^0.10.0",
    "async-listen": "^3.0.1",
    "deep-diff": "^1.0.2",
    "drizzle-orm": "^0.31.2",
    "github-slugger": "^2.0.0",
    "kleur": "^4.1.5",
    "nanoid": "^5.0.7",
    "open": "^10.1.0",
    "ora": "^8.1.0",
    "prompts": "^2.4.2",
    "strip-ansi": "^7.1.0",
    "yargs-parser": "^21.1.1",
    "zod": "^3.23.8"
  },
  "devDependencies": {
    "@types/deep-diff": "^1.0.5",
    "@types/prompts": "^2.4.9",
    "@types/yargs-parser": "^21.0.3",
    "astro": "workspace:*",
    "astro-scripts": "workspace:*",
    "cheerio": "1.0.0",
    "typescript": "^5.5.4",
    "vite": "^5.4.2"
  }
}<|MERGE_RESOLUTION|>--- conflicted
+++ resolved
@@ -1,10 +1,6 @@
 {
   "name": "@astrojs/db",
-<<<<<<< HEAD
   "version": "0.13.2-alpha.0",
-=======
-  "version": "0.13.2",
->>>>>>> 26893f9a
   "description": "Add libSQL and Astro Studio support to your Astro site",
   "license": "MIT",
   "repository": {
