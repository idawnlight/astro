--- conflicted
+++ resolved
@@ -1,10 +1,6 @@
 # @astrojs/db
 
-<<<<<<< HEAD
-## 0.13.2-alpha.1
-=======
 ## 0.14.1
->>>>>>> 1c64ae30
 
 ### Patch Changes
 
