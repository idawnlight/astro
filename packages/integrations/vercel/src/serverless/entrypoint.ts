--- conflicted
+++ resolved
@@ -9,19 +9,9 @@
 	ASTRO_PATH_PARAM,
 } from './adapter.js';
 
-<<<<<<< HEAD
+// Run polyfills immediately so any dependent code can use the globals
 applyPolyfills();
 setGetEnv((key) => process.env[key]);
-=======
-// Run polyfills immediately so any dependent code can use the globals
-applyPolyfills();
-
-// Won't throw if the virtual module is not available because it's not supported in
-// the users's astro version or if astro:env is not enabled in the project
-await import('astro/env/setup')
-	.then((mod) => mod.setGetEnv((key) => process.env[key]))
-	.catch(() => {});
->>>>>>> 787fed85
 
 export const createExports = (
 	manifest: SSRManifest,
