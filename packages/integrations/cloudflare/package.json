--- conflicted
+++ resolved
@@ -1,11 +1,7 @@
 {
   "name": "@astrojs/cloudflare",
   "description": "Deploy your site to Cloudflare Workers/Pages",
-<<<<<<< HEAD
   "version": "12.0.0-beta.0",
-=======
-  "version": "11.2.0",
->>>>>>> de435909
   "type": "module",
   "types": "./dist/index.d.ts",
   "author": "withastro",
@@ -33,15 +29,9 @@
   },
   "dependencies": {
     "@astrojs/internal-helpers": "0.4.1",
-<<<<<<< HEAD
     "@astrojs/underscore-redirects": "^0.4.0-alpha.0",
-    "@cloudflare/workers-types": "^4.20240925.0",
+    "@cloudflare/workers-types": "^4.20241022.0",
     "esbuild": "^0.23.1",
-=======
-    "@astrojs/underscore-redirects": "^0.3.4",
-    "@cloudflare/workers-types": "^4.20241022.0",
-    "esbuild": "^0.21.5",
->>>>>>> de435909
     "estree-walker": "^3.0.3",
     "magic-string": "^0.30.12",
     "miniflare": "^3.20241022.0",
@@ -54,11 +44,7 @@
   },
   "devDependencies": {
     "@astrojs/test-utils": "workspace:*",
-<<<<<<< HEAD
     "astro": "^5.0.0-alpha.8",
-=======
-    "astro": "^4.16.8",
->>>>>>> de435909
     "astro-scripts": "workspace:*",
     "cheerio": "1.0.0",
     "execa": "^8.0.1",
