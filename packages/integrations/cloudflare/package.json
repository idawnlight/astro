--- conflicted
+++ resolved
@@ -39,18 +39,11 @@
   "dependencies": {
     "@astrojs/internal-helpers": "workspace:*",
     "@astrojs/underscore-redirects": "workspace:*",
-<<<<<<< HEAD
     "@cloudflare/vite-plugin": "^1.12.2",
-    "@cloudflare/workers-types": "^4.20250903.0",
-    "tinyglobby": "^0.2.14",
-    "vite": "^6.3.5",
-    "wrangler": "4.33.2"
-=======
     "@cloudflare/workers-types": "^4.20250913.0",
     "tinyglobby": "^0.2.15",
     "vite": "^6.3.6",
     "wrangler": "4.37.0"
->>>>>>> a791684e
   },
   "peerDependencies": {
     "astro": "^5.7.0"
