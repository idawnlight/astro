{
  "name": "@astrojs/vue",
  "version": "5.0.0-beta.2",
  "description": "Use Vue components within Astro",
  "type": "module",
  "types": "./dist/index.d.ts",
  "author": "withastro",
  "license": "MIT",
  "repository": {
    "type": "git",
    "url": "git+https://github.com/withastro/astro.git",
    "directory": "packages/integrations/vue"
  },
  "keywords": [
    "astro-integration",
    "astro-component",
    "renderer",
    "vue"
  ],
  "bugs": "https://github.com/withastro/astro/issues",
  "homepage": "https://docs.astro.build/en/guides/integrations-guide/vue/",
  "exports": {
    ".": "./dist/index.js",
    "./editor": "./dist/editor.cjs",
    "./*": "./*",
    "./client.js": "./client.js",
    "./server.js": "./server.js",
    "./package.json": "./package.json"
  },
  "files": [
    "dist",
    "client.js",
    "context.js",
    "server.js",
    "server.d.ts",
    "static-html.js"
  ],
  "scripts": {
    "build": "astro-scripts build \"src/index.ts\" && astro-scripts build \"src/editor.cts\" --force-cjs --no-clean-dist && tsc",
    "build:ci": "astro-scripts build \"src/**/*.ts\" && astro-scripts build \"src/editor.cts\" --force-cjs --no-clean-dist",
    "dev": "astro-scripts dev \"src/**/*.ts\"",
    "test": "astro-scripts test \"test/**/*.test.js\""
  },
  "dependencies": {
    "@vitejs/plugin-vue": "^5.2.1",
<<<<<<< HEAD
    "@vitejs/plugin-vue-jsx": "^4.0.1",
    "@vue/compiler-sfc": "^3.5.12",
    "vite": "^6.0.1",
    "vite-plugin-vue-devtools": "^7.6.3"
=======
    "@vitejs/plugin-vue-jsx": "^4.1.1",
    "@vue/compiler-sfc": "^3.5.13",
    "vite-plugin-vue-devtools": "^7.6.4",
    "vite": "^5.4.11"
>>>>>>> 6eac6ba7
  },
  "devDependencies": {
    "astro": "workspace:*",
    "astro-scripts": "workspace:*",
    "cheerio": "1.0.0",
    "linkedom": "^0.18.5",
    "vue": "^3.5.13"
  },
  "peerDependencies": {
    "astro": "^5.0.0-alpha.0",
    "vue": "^3.2.30"
  },
  "engines": {
    "node": "^18.17.1 || ^20.3.0 || >=22.0.0"
  },
  "publishConfig": {
    "provenance": true
  }
}<|MERGE_RESOLUTION|>--- conflicted
+++ resolved
@@ -43,17 +43,10 @@
   },
   "dependencies": {
     "@vitejs/plugin-vue": "^5.2.1",
-<<<<<<< HEAD
     "@vitejs/plugin-vue-jsx": "^4.0.1",
     "@vue/compiler-sfc": "^3.5.12",
     "vite": "^6.0.1",
     "vite-plugin-vue-devtools": "^7.6.3"
-=======
-    "@vitejs/plugin-vue-jsx": "^4.1.1",
-    "@vue/compiler-sfc": "^3.5.13",
-    "vite-plugin-vue-devtools": "^7.6.4",
-    "vite": "^5.4.11"
->>>>>>> 6eac6ba7
   },
   "devDependencies": {
     "astro": "workspace:*",
