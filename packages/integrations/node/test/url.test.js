import * as assert from 'node:assert/strict';
import { before, describe, it } from 'node:test';
import { TLSSocket } from 'node:tls';
import * as cheerio from 'cheerio';
import nodejs from '../dist/index.js';
import { createRequestAndResponse, loadFixture } from './test-utils.js';

describe('URL', () => {
	/** @type {import('./test-utils.js').Fixture} */
	let fixture;

	before(async () => {
		fixture = await loadFixture({
			root: './fixtures/url/',
			output: 'server',
			adapter: nodejs({ mode: 'standalone' }),
		});
		await fixture.build();
	});

	it('return http when non-secure', async () => {
		const { handler } = await import('./fixtures/url/dist/server/entry.mjs');
<<<<<<< HEAD
		// biome-ignore lint/style/useConst: <explanation>
		let { req, res, text } = createRequestAndResponse({
=======
		const { req, res, text } = createRequestAndResponse({
>>>>>>> 31c7767e
			url: '/',
		});

		handler(req, res);
		req.send();

		const html = await text();
		assert.equal(html.includes('http:'), true);
	});

	it('return https when secure', async () => {
		const { handler } = await import('./fixtures/url/dist/server/entry.mjs');
<<<<<<< HEAD
		// biome-ignore lint/style/useConst: <explanation>
		let { req, res, text } = createRequestAndResponse({
=======
		const { req, res, text } = createRequestAndResponse({
>>>>>>> 31c7767e
			socket: new TLSSocket(),
			url: '/',
		});

		handler(req, res);
		req.send();

		const html = await text();
		assert.equal(html.includes('https:'), true);
	});

	it('return http when the X-Forwarded-Proto header is set to http', async () => {
		const { handler } = await import('./fixtures/url/dist/server/entry.mjs');
<<<<<<< HEAD
		// biome-ignore lint/style/useConst: <explanation>
		let { req, res, text } = createRequestAndResponse({
=======
		const { req, res, text } = createRequestAndResponse({
>>>>>>> 31c7767e
			headers: { 'X-Forwarded-Proto': 'http' },
			url: '/',
		});

		handler(req, res);
		req.send();

		const html = await text();
		assert.equal(html.includes('http:'), true);
	});

	it('return https when the X-Forwarded-Proto header is set to https', async () => {
		const { handler } = await import('./fixtures/url/dist/server/entry.mjs');
<<<<<<< HEAD
		// biome-ignore lint/style/useConst: <explanation>
		let { req, res, text } = createRequestAndResponse({
=======
		const { req, res, text } = createRequestAndResponse({
>>>>>>> 31c7767e
			headers: { 'X-Forwarded-Proto': 'https' },
			url: '/',
		});

		handler(req, res);
		req.send();

		const html = await text();
		assert.equal(html.includes('https:'), true);
	});

	it('includes forwarded host and port in the url', async () => {
		const { handler } = await import('./fixtures/url/dist/server/entry.mjs');
<<<<<<< HEAD
		// biome-ignore lint/style/useConst: <explanation>
		let { req, res, text } = createRequestAndResponse({
=======
		const { req, res, text } = createRequestAndResponse({
>>>>>>> 31c7767e
			headers: {
				'X-Forwarded-Proto': 'https',
				'X-Forwarded-Host': 'abc.xyz',
				'X-Forwarded-Port': '444',
			},
			url: '/',
		});

		handler(req, res);
		req.send();

		const html = await text();
		const $ = cheerio.load(html);

		assert.equal($('body').text(), 'https://abc.xyz:444/');
	});

	it('accepts port in forwarded host and forwarded port', async () => {
		const { handler } = await import('./fixtures/url/dist/server/entry.mjs');
<<<<<<< HEAD
		// biome-ignore lint/style/useConst: <explanation>
		let { req, res, text } = createRequestAndResponse({
=======
		const { req, res, text } = createRequestAndResponse({
>>>>>>> 31c7767e
			headers: {
				'X-Forwarded-Proto': 'https',
				'X-Forwarded-Host': 'abc.xyz:444',
				'X-Forwarded-Port': '444',
			},
			url: '/',
		});

		handler(req, res);
		req.send();

		const html = await text();
		const $ = cheerio.load(html);

		assert.equal($('body').text(), 'https://abc.xyz:444/');
	});
});<|MERGE_RESOLUTION|>--- conflicted
+++ resolved
@@ -20,12 +20,7 @@
 
 	it('return http when non-secure', async () => {
 		const { handler } = await import('./fixtures/url/dist/server/entry.mjs');
-<<<<<<< HEAD
-		// biome-ignore lint/style/useConst: <explanation>
-		let { req, res, text } = createRequestAndResponse({
-=======
 		const { req, res, text } = createRequestAndResponse({
->>>>>>> 31c7767e
 			url: '/',
 		});
 
@@ -38,12 +33,7 @@
 
 	it('return https when secure', async () => {
 		const { handler } = await import('./fixtures/url/dist/server/entry.mjs');
-<<<<<<< HEAD
-		// biome-ignore lint/style/useConst: <explanation>
-		let { req, res, text } = createRequestAndResponse({
-=======
 		const { req, res, text } = createRequestAndResponse({
->>>>>>> 31c7767e
 			socket: new TLSSocket(),
 			url: '/',
 		});
@@ -57,12 +47,7 @@
 
 	it('return http when the X-Forwarded-Proto header is set to http', async () => {
 		const { handler } = await import('./fixtures/url/dist/server/entry.mjs');
-<<<<<<< HEAD
-		// biome-ignore lint/style/useConst: <explanation>
-		let { req, res, text } = createRequestAndResponse({
-=======
 		const { req, res, text } = createRequestAndResponse({
->>>>>>> 31c7767e
 			headers: { 'X-Forwarded-Proto': 'http' },
 			url: '/',
 		});
@@ -76,12 +61,7 @@
 
 	it('return https when the X-Forwarded-Proto header is set to https', async () => {
 		const { handler } = await import('./fixtures/url/dist/server/entry.mjs');
-<<<<<<< HEAD
-		// biome-ignore lint/style/useConst: <explanation>
-		let { req, res, text } = createRequestAndResponse({
-=======
 		const { req, res, text } = createRequestAndResponse({
->>>>>>> 31c7767e
 			headers: { 'X-Forwarded-Proto': 'https' },
 			url: '/',
 		});
@@ -95,12 +75,7 @@
 
 	it('includes forwarded host and port in the url', async () => {
 		const { handler } = await import('./fixtures/url/dist/server/entry.mjs');
-<<<<<<< HEAD
-		// biome-ignore lint/style/useConst: <explanation>
-		let { req, res, text } = createRequestAndResponse({
-=======
 		const { req, res, text } = createRequestAndResponse({
->>>>>>> 31c7767e
 			headers: {
 				'X-Forwarded-Proto': 'https',
 				'X-Forwarded-Host': 'abc.xyz',
@@ -120,12 +95,7 @@
 
 	it('accepts port in forwarded host and forwarded port', async () => {
 		const { handler } = await import('./fixtures/url/dist/server/entry.mjs');
-<<<<<<< HEAD
-		// biome-ignore lint/style/useConst: <explanation>
-		let { req, res, text } = createRequestAndResponse({
-=======
 		const { req, res, text } = createRequestAndResponse({
->>>>>>> 31c7767e
 			headers: {
 				'X-Forwarded-Proto': 'https',
 				'X-Forwarded-Host': 'abc.xyz:444',
